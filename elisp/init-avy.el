;;; init-avy.el --- -*- lexical-binding: t -*-
;;
;; Filename: init-avy.el
;; Description: Initialize Avy
;; Author: Mingde (Matthew) Zeng
;; Copyright (C) 2019 Mingde (Matthew) Zeng
;; Created: Thu Mar 14 11:12:49 2019 (-0400)
;; Version: 2.0.0
<<<<<<< HEAD
;; Last-Updated: Sun Nov 24 14:49:31 2019 (-0500)
=======
;; Last-Updated: Thu Nov  7 05:55:40 2019 (-0500)
>>>>>>> 93a2ffd0
;;           By: Mingde (Matthew) Zeng
;; URL: https://github.com/MatthewZMD/.emacs.d
;; Keywords: M-EMACS .emacs.d avy
;; Compatibility: emacs-version >= 26.1
;;
;;;;;;;;;;;;;;;;;;;;;;;;;;;;;;;;;;;;;;;;;;;;;;;;;;;;;;;;;;;;;;;;;;;;;;
;;
;;; Commentary:
;;
;; This initializes avy
;;
;;;;;;;;;;;;;;;;;;;;;;;;;;;;;;;;;;;;;;;;;;;;;;;;;;;;;;;;;;;;;;;;;;;;;;
;;
;; This program is free software: you can redistribute it and/or modify
;; it under the terms of the GNU General Public License as published by
;; the Free Software Foundation, either version 3 of the License, or (at
;; your option) any later version.
;;
;; This program is distributed in the hope that it will be useful, but
;; WITHOUT ANY WARRANTY; without even the implied warranty of
;; MERCHANTABILITY or FITNESS FOR A PARTICULAR PURPOSE.  See the GNU
;; General Public License for more details.
;;
;; You should have received a copy of the GNU General Public License
;; along with GNU Emacs.  If not, see <https://www.gnu.org/licenses/>.
;;
;;;;;;;;;;;;;;;;;;;;;;;;;;;;;;;;;;;;;;;;;;;;;;;;;;;;;;;;;;;;;;;;;;;;;;
;;
;;; Code:

(eval-when-compile
  (require 'init-global-config))

;; AvyPac
(use-package avy
  :defer t
<<<<<<< HEAD
  ;;:bind
  ;;(("M-/" . avy-goto-char-timer)
  ;;("M-?" . avy-goto-line))
=======
  :bind
  (("C-z c" . avy-goto-char-timer)
   ("C-z l" . avy-goto-line))
>>>>>>> 93a2ffd0
  :custom
  (avy-timeout-seconds 0.3)
  (avy-style 'pre)
  :custom-face
  (avy-lead-face ((t (:background "#51afef" :foreground "#870000" :weight bold)))));
;; -AvyPac

(provide 'init-avy)
;;;;;;;;;;;;;;;;;;;;;;;;;;;;;;;;;;;;;;;;;;;;;;;;;;;;;;;;;;;;;;;;;;;;;;
;;; init-avy.el ends here<|MERGE_RESOLUTION|>--- conflicted
+++ resolved
@@ -6,11 +6,7 @@
 ;; Copyright (C) 2019 Mingde (Matthew) Zeng
 ;; Created: Thu Mar 14 11:12:49 2019 (-0400)
 ;; Version: 2.0.0
-<<<<<<< HEAD
-;; Last-Updated: Sun Nov 24 14:49:31 2019 (-0500)
-=======
-;; Last-Updated: Thu Nov  7 05:55:40 2019 (-0500)
->>>>>>> 93a2ffd0
+;; Last-Updated: Thu Jan 23 11:23:34 2020 (-0500)
 ;;           By: Mingde (Matthew) Zeng
 ;; URL: https://github.com/MatthewZMD/.emacs.d
 ;; Keywords: M-EMACS .emacs.d avy
@@ -47,15 +43,9 @@
 ;; AvyPac
 (use-package avy
   :defer t
-<<<<<<< HEAD
   ;;:bind
   ;;(("M-/" . avy-goto-char-timer)
   ;;("M-?" . avy-goto-line))
-=======
-  :bind
-  (("C-z c" . avy-goto-char-timer)
-   ("C-z l" . avy-goto-line))
->>>>>>> 93a2ffd0
   :custom
   (avy-timeout-seconds 0.3)
   (avy-style 'pre)
