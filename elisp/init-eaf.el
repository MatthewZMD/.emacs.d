--- conflicted
+++ resolved
@@ -6,11 +6,7 @@
 ;; Copyright (C) 2019 Mingde (Matthew) Zeng
 ;; Created: Tue Jun  4 00:26:09 2019 (-0400)
 ;; Version: 2.0.0
-<<<<<<< HEAD
-;; Last-Updated: Tue Jan 14 00:18:29 2020 (-0500)
-=======
 ;; Last-Updated: Thu Apr  9 11:25:05 2020 (-0400)
->>>>>>> 88a371e4
 ;;           By: Mingde (Matthew) Zeng
 ;; URL: https://github.com/MatthewZMD/.emacs.d
 ;; Keywords: M-EMACS .emacs.d pdf-tools
@@ -54,10 +50,7 @@
   :config
   (defalias 'browse-web #'eaf-open-browser)
   (eaf-setq eaf-browser-default-zoom "1.25")
-<<<<<<< HEAD
-=======
   (eaf-setq eaf-browser-dark-mode "false")
->>>>>>> 88a371e4
   ;; I already bind "RET", "<mouse-2>", "^" to `dired-find-alternate-file' in `init-dired.el'.
   ;; Comment this line out of you don't want to use EAF to open available files in dired.
   ;; (global-set-key [remap dired-find-alternate-file] #'eaf-file-open-in-dired)
