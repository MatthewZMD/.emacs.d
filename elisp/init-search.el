;;; init-search.el --- -*- lexical-binding: t -*-
;;
;; Filename: init-search.el
;; Description: Initialize Packages for Searching
;; Author: Mingde (Matthew) Zeng
;; Copyright (C) 2019 Mingde (Matthew) Zeng
;; Created: Thu Mar 14 11:01:43 2019 (-0400)
;; Version: 2.0.0
<<<<<<< HEAD
;; Last-Updated: Thu Jan 23 11:24:49 2020 (-0500)
=======
;; Last-Updated: Tue Mar 10 13:48:48 2020 (-0400)
>>>>>>> 88a371e4
;;           By: Mingde (Matthew) Zeng
;; URL: https://github.com/MatthewZMD/.emacs.d
;; Keywords: M-EMACS .emacs.d color-rg rg
;; Compatibility: emacs-version >= 26.1
;;
;;;;;;;;;;;;;;;;;;;;;;;;;;;;;;;;;;;;;;;;;;;;;;;;;;;;;;;;;;;;;;;;;;;;;;
;;
;;; Commentary:
;;
;; This initializes ivy swiper counsel color-rg snails
;;
;;;;;;;;;;;;;;;;;;;;;;;;;;;;;;;;;;;;;;;;;;;;;;;;;;;;;;;;;;;;;;;;;;;;;;
;;
;; This program is free software: you can redistribute it and/or modify
;; it under the terms of the GNU General Public License as published by
;; the Free Software Foundation, either version 3 of the License, or (at
;; your option) any later version.
;;
;; This program is distributed in the hope that it will be useful, but
;; WITHOUT ANY WARRANTY; without even the implied warranty of
;; MERCHANTABILITY or FITNESS FOR A PARTICULAR PURPOSE.  See the GNU
;; General Public License for more details.
;;
;; You should have received a copy of the GNU General Public License
;; along with GNU Emacs.  If not, see <https://www.gnu.org/licenses/>.
;;
;;;;;;;;;;;;;;;;;;;;;;;;;;;;;;;;;;;;;;;;;;;;;;;;;;;;;;;;;;;;;;;;;;;;;;
;;
;;; Code:

(eval-when-compile
  (require 'init-global-config)
  (require 'init-const))

;; IvyPac
(use-package ivy
  :bind ("M-s M-s" . swiper-isearch)
  :diminish
  :init
  (use-package amx :defer t)
  (use-package counsel
    :diminish
    :bind ("M-s M-k" . counsel-git-grep)
    :config (counsel-mode 1))
  (use-package swiper :defer t)
  (ivy-mode 1)
  :bind
  (("C-s" . swiper-isearch)
   ("C-z s" . counsel-rg)
   ("C-z b" . counsel-buffer-or-recentf)
   ("C-z C-b" . counsel-ibuffer)
   (:map ivy-minibuffer-map
         ("C-r" . ivy-previous-line-or-history)
         ("M-RET" . ivy-immediate-done))
   ;; (:map counsel-find-file-map
   ;;       ("C-~" . counsel-goto-local-home))
   )
  :custom
  (ivy-use-virtual-buffers t)
  (ivy-height 10)
  (ivy-on-del-error-function nil)
  (ivy-magic-slash-non-match-action 'ivy-magic-slash-non-match-create)
  (ivy-count-format "【%d/%d】")
  (ivy-wrap t)
  :config
  (defun counsel-goto-local-home ()
      "Go to the $HOME of the local machine."
      (interactive)
    (ivy--cd "~/")))
;; -IvyPac

;; ColorRGPac
(use-package color-rg
  :load-path (lambda () (expand-file-name "site-elisp/color-rg" user-emacs-directory))
  :if *rg*
  :bind ("C-M-s" . color-rg-search-input))
;; -ColorRGPac

;; FFIPPac
(use-package find-file-in-project
  :if *find*
  :bind ("C-z o" . ffip))
;; -FFIPPac

;; SnailsPac
(use-package snails
  :load-path (lambda () (expand-file-name "site-elisp/snails/" user-emacs-directory))
  :if *sys/gui*
  :custom-face
  (snails-content-buffer-face ((t (:background "#111" :height 110))))
  (snails-input-buffer-face ((t (:background "#222" :foreground "gold" :height 110))))
  (snails-header-line-face ((t (:inherit font-lock-function-name-face :underline t :height 1.1))))
  :init
  (use-package exec-path-from-shell :if (featurep 'cocoa) :defer t)
  :config
  ;; Functions for specific backends
  (defun snails-current-project ()
    (interactive)
    (snails '(snails-backend-projectile snails-backend-rg snails-backend-fd)))
  (defun snails-active-recent-buffers ()
    (interactive)
    (snails '(snails-backend-buffer snails-backend-recentf)))
  (defun snails-everywhere ()
    (interactive)
    (snails '(snails-backend-everything snails-backend-mdfind))))
;; -SnailsPac

(provide 'init-search)
;;;;;;;;;;;;;;;;;;;;;;;;;;;;;;;;;;;;;;;;;;;;;;;;;;;;;;;;;;;;;;;;;;;;;;
;;; init-search.el ends here<|MERGE_RESOLUTION|>--- conflicted
+++ resolved
@@ -6,11 +6,7 @@
 ;; Copyright (C) 2019 Mingde (Matthew) Zeng
 ;; Created: Thu Mar 14 11:01:43 2019 (-0400)
 ;; Version: 2.0.0
-<<<<<<< HEAD
-;; Last-Updated: Thu Jan 23 11:24:49 2020 (-0500)
-=======
 ;; Last-Updated: Tue Mar 10 13:48:48 2020 (-0400)
->>>>>>> 88a371e4
 ;;           By: Mingde (Matthew) Zeng
 ;; URL: https://github.com/MatthewZMD/.emacs.d
 ;; Keywords: M-EMACS .emacs.d color-rg rg
@@ -47,14 +43,10 @@
 
 ;; IvyPac
 (use-package ivy
-  :bind ("M-s M-s" . swiper-isearch)
   :diminish
   :init
   (use-package amx :defer t)
-  (use-package counsel
-    :diminish
-    :bind ("M-s M-k" . counsel-git-grep)
-    :config (counsel-mode 1))
+  (use-package counsel :diminish :config (counsel-mode 1))
   (use-package swiper :defer t)
   (ivy-mode 1)
   :bind
@@ -65,9 +57,8 @@
    (:map ivy-minibuffer-map
          ("C-r" . ivy-previous-line-or-history)
          ("M-RET" . ivy-immediate-done))
-   ;; (:map counsel-find-file-map
-   ;;       ("C-~" . counsel-goto-local-home))
-   )
+   (:map counsel-find-file-map
+         ("C-~" . counsel-goto-local-home)))
   :custom
   (ivy-use-virtual-buffers t)
   (ivy-height 10)
