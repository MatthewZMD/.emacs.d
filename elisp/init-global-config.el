;;; init-global-config.el --- -*- lexical-binding: t -*-
;;
;; Filename: init-global-config.el
;; Description: Initialize Global Configurations
;; Author: Mingde (Matthew) Zeng
;; Copyright (C) 2019 Mingde (Matthew) Zeng
;; Created: Thu Mar 14 14:01:54 2019 (-0400)
;; Version: 2.0.0
<<<<<<< HEAD
;; Last-Updated: Mon Nov 25 22:40:07 2019 (-0500)
;;           By: Bilaal Hussain
=======
;; Last-Updated: Mon Jan 13 14:52:42 2020 (-0500)
;;           By: Mingde (Matthew) Zeng
>>>>>>> 93a2ffd0
;; URL: https://github.com/MatthewZMD/.emacs.d
;; Keywords: M-EMACS .emacs.d
;; Compatibility: emacs-version >= 26.1
;;
;;;;;;;;;;;;;;;;;;;;;;;;;;;;;;;;;;;;;;;;;;;;;;;;;;;;;;;;;;;;;;;;;;;;;;
;;
;;; Commentary:
;;
;; This file initializes global configurations
;;
;;;;;;;;;;;;;;;;;;;;;;;;;;;;;;;;;;;;;;;;;;;;;;;;;;;;;;;;;;;;;;;;;;;;;;
;;
;; This program is free software: you can redistribute it and/or modify
;; it under the terms of the GNU General Public License as published by
;; the Free Software Foundation, either version 3 of the License, or (at
;; your option) any later version.
;;
;; This program is distributed in the hope that it will be useful, but
;; WITHOUT ANY WARRANTY; without even the implied warranty of
;; MERCHANTABILITY or FITNESS FOR A PARTICULAR PURPOSE.  See the GNU
;; General Public License for more details.
;;
;; You should have received a copy of the GNU General Public License
;; along with GNU Emacs.  If not, see <https://www.gnu.org/licenses/>.
;;
;;;;;;;;;;;;;;;;;;;;;;;;;;;;;;;;;;;;;;;;;;;;;;;;;;;;;;;;;;;;;;;;;;;;;;
;;
;;; Code:

(eval-when-compile
  (require 'init-const))

;; SudoEditPac
(use-package sudo-edit
  :commands (sudo-edit))
;; -SudoEditPac

;; DefBindings
;; Unbind unneeded keys
(global-set-key (kbd "C-z") nil)
(global-set-key (kbd "M-z") nil)
(global-set-key (kbd "C-x C-z") nil)
(global-set-key (kbd "M-/") nil)
;; Use iBuffer instead of Buffer List
(global-set-key (kbd "C-x C-b") #'ibuffer)
;; Truncate lines
(global-set-key (kbd "C-x C-l") #'toggle-truncate-lines)
;; Adjust font size like web browsers
(global-set-key (kbd "C-=") #'text-scale-increase)
(global-set-key (kbd "C-+") #'text-scale-increase)
(global-set-key (kbd "C--") #'text-scale-decrease)
;; Move up/down paragraph
(global-set-key (kbd "M-n") #'forward-paragraph)
(global-set-key (kbd "M-p") #'backward-paragraph)
;; -DefBindings
;; UTF8Coding
(unless *sys/win32*
  (set-selection-coding-system 'utf-8)
  (prefer-coding-system 'utf-8)
  (set-language-environment "UTF-8")
  (set-default-coding-systems 'utf-8)
  (set-terminal-coding-system 'utf-8)
  (set-keyboard-coding-system 'utf-8)
  (setq locale-coding-system 'utf-8))
;; Treat clipboard input as UTF-8 string first; compound text next, etc.
(when *sys/gui*
  (setq x-select-request-type '(UTF8_STRING COMPOUND_TEXT TEXT STRING)))
;; -UTF8Coding

;; EditExp
;; Remove useless whitespace before saving a file
(defun delete-trailing-whitespace-except-current-line ()
  "An alternative to `delete-trailing-whitespace'.

The original function deletes trailing whitespace of the current line."
  (interactive)
  (let ((begin (line-beginning-position))
        (end (line-end-position)))
    (save-excursion
      (when (< (point-min) (1- begin))
        (save-restriction
          (narrow-to-region (point-min) (1- begin))
          (delete-trailing-whitespace)
          (widen)))
      (when (> (point-max) (+ end 2))
        (save-restriction
          (narrow-to-region (+ end 2) (point-max))
          (delete-trailing-whitespace)
          (widen))))))

(add-hook 'before-save-hook #'delete-trailing-whitespace-except-current-line)

;; Replace selection on insert
(delete-selection-mode 1)

;; Map Alt key to Meta
(setq x-alt-keysym 'meta)
;; -EditExp

;; History
(use-package recentf
  :ensure nil
  :hook (after-init . recentf-mode)
  :custom
  (recentf-auto-cleanup "05:00am")
  (recentf-max-saved-items 200)
  (recentf-exclude '((expand-file-name package-user-dir)
                     ".cache"
                     ".cask"
                     ".elfeed"
                     "bookmarks"
                     "cache"
                     "ido.*"
                     "persp-confs"
                     "recentf"
                     "undo-tree-hist"
                     "url"
                     "COMMIT_EDITMSG\\'")))

;; When buffer is closed, saves the cursor location
(save-place-mode 1)

;; Set history-length longer
(setq-default history-length 500)
;; -History

;; SmallConfigs
;; Turn Off Cursor Alarms
(setq ring-bell-function 'ignore)

;; Show Keystrokes in Progress Instantly
(setq echo-keystrokes 0.1)

;; Don't Lock Files
(setq-default create-lockfiles nil)

;; Better Compilation
(setq-default compilation-always-kill t) ; kill compilation process before starting another

(setq-default compilation-ask-about-save nil) ; save all buffers on `compile'

(setq-default compilation-scroll-output t)

;; ad-handle-definition warnings are generated when functions are redefined with `defadvice',
;; they are not helpful.
(setq ad-redefinition-action 'accept)

;; Move Custom-Set-Variables to Different File
(setq custom-file (concat user-emacs-directory "custom-set-variables.el"))
(load custom-file 'noerror)

;; So Long mitigates slowness due to extremely long lines.
;; Currently available in Emacs master branch *only*!
(when (fboundp 'global-so-long-mode)
  (global-so-long-mode))

;; Add a newline automatically at the end of the file upon save.
(setq require-final-newline t)

;; Default .args, .in, .out files to text-mode
(add-to-list 'auto-mode-alist '("\\.in\\'" . text-mode))
(add-to-list 'auto-mode-alist '("\\.out\\'" . text-mode))
(add-to-list 'auto-mode-alist '("\\.args\\'" . text-mode))
;; -SmallConfigs

;; Registers
(if (string= (system-name) "DESKTOP-24FKRDK")
    (progn
      (set-register ?i '(file . "C:/Users/User/AppData/Roaming/.emacs.d/emacs-init/emacs-init.el"))
      (set-register ?t '(file . "C:/Users/User/Documents/Tobyx"))
      (set-register ?d '(file . "C:/Users/User/Drive"))
      (set-register ?4 '(file . "C:/Users/User/Drive/CS341"))
      (set-register ?c '(file . "C:/Users/User/Documents"))
      (set-register ?o '(file . "C:/Users/User/Downloads"))
      (set-register ?j '(file . "C:/Users/User/Drive/books/JojoPart7"))
      (set-register ?m '(file . "C:/MinGW/bin")))
  )

(if (string= (system-name) "ubuntu1804-002")
    (progn
      (set-register ?i '(file .  "~/.emacs.d/emacs-init/emacs-init.el"))
      (set-register ?b '(file .  "~/cs350-os161/root/"))))
;; -Registers

(provide 'init-global-config)
;;;;;;;;;;;;;;;;;;;;;;;;;;;;;;;;;;;;;;;;;;;;;;;;;;;;;;;;;;;;;;;;;;;;;;
;;; init-global-config.el ends here<|MERGE_RESOLUTION|>--- conflicted
+++ resolved
@@ -6,13 +6,8 @@
 ;; Copyright (C) 2019 Mingde (Matthew) Zeng
 ;; Created: Thu Mar 14 14:01:54 2019 (-0400)
 ;; Version: 2.0.0
-<<<<<<< HEAD
-;; Last-Updated: Mon Nov 25 22:40:07 2019 (-0500)
-;;           By: Bilaal Hussain
-=======
-;; Last-Updated: Mon Jan 13 14:52:42 2020 (-0500)
+;; Last-Updated: Thu Jan 23 11:24:05 2020 (-0500)
 ;;           By: Mingde (Matthew) Zeng
->>>>>>> 93a2ffd0
 ;; URL: https://github.com/MatthewZMD/.emacs.d
 ;; Keywords: M-EMACS .emacs.d
 ;; Compatibility: emacs-version >= 26.1
