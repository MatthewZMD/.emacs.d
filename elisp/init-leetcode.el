--- conflicted
+++ resolved
@@ -5,13 +5,7 @@
 ;; Author: Mingde (Matthew) Zeng
 ;; Copyright (C) 2019 Mingde (Matthew) Zeng
 ;; Created: Thu Apr 11 22:28:41 2019 (-0400)
-<<<<<<< HEAD
-;; Version: 2.0.0
-;; Last-Updated: Mon Nov 25 20:16:44 2019 (-0500)
-;;           By: Bilaal Hussain
-=======
 ;; Version: 3.0
->>>>>>> 8d26cdaf
 ;; URL: https://github.com/MatthewZMD/.emacs.d
 ;; Keywords: M-EMACS .emacs.d leetcode
 ;; Compatibility: emacs-version >= 26.1
