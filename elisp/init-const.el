--- conflicted
+++ resolved
@@ -6,11 +6,7 @@
 ;; Copyright (C) 2019 Mingde (Matthew) Zeng
 ;; Created: Mon Mar 18 14:20:54 2019 (-0400)
 ;; Version: 2.0.0
-<<<<<<< HEAD
-;; Last-Updated: Sun Nov 24 15:14:03 2019 (-0500)
-=======
-;; Last-Updated: Mon Dec  9 20:49:39 2019 (-0500)
->>>>>>> 93a2ffd0
+;; Last-Updated: Thu Jan 23 11:23:50 2020 (-0500)
 ;;           By: Mingde (Matthew) Zeng
 ;; URL: https://github.com/MatthewZMD/.emacs.d
 ;; Keywords: M-EMACS .emacs.d constants
