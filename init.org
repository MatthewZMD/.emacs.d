#+OPTIONS: toc:nil
#+EXPORT_FILE_NAME: README
* M-EMACS
* Table of Contents                                               :TOC_2_ORG:
- [[M-EMACS][M-EMACS]]
- [[About EMACS][About EMACS]]
- [[About M-EMACS][About M-EMACS]]
  - [[Screenshot][Screenshot]]
  - [[About README][About README]]
  - [[Installation][Installation]]
  - [[Modification][Modification]]
  - [[Contribution][Contribution]]
  - [[Special Thanks][Special Thanks]]
- [[Startup][Startup]]
  - [[Lexical Binding][Lexical Binding]]
  - [[Early Init][Early Init]]
  - [[Garbage Collection][Garbage Collection]]
  - [[Load Path][Load Path]]
  - [[Define Constants][Define Constants]]
- [[Package Management][Package Management]]
  - [[Melpa Packages][Melpa Packages]]
  - [[Non-Melpa Packages][Non-Melpa Packages]]
  - [[Configure Package Manager][Configure Package Manager]]
  - [[Use Package][Use Package]]
  - [[Auto Package Update][Auto Package Update]]
  - [[Diminish][Diminish]]
- [[Global Functionalities][Global Functionalities]]
  - [[User Information][User Information]]
  - [[Bindings][Bindings]]
  - [[Avy][Avy]]
  - [[Crux][Crux]]
  - [[Ivy, Amx, Counsel, Swiper][Ivy, Amx, Counsel, Swiper]]
  - [[Color Ripgrep][Color Ripgrep]]
  - [[Find File In Project][Find File In Project]]
  - [[Snails][Snails]]
  - [[Files Directories][Files Directories]]
  - [[Winner][Winner]]
  - [[Which Key][Which Key]]
  - [[Popup Kill Ring][Popup Kill Ring]]
  - [[Undo Tree][Undo Tree]]
  - [[Discover My Major][Discover My Major]]
  - [[Ace Window][Ace Window]]
  - [[Terminal][Terminal]]
  - [[Sudo Edit][Sudo Edit]]
  - [[Ibuffer][Ibuffer]]
  - [[Configs][Configs]]
  - [[Functions][Functions]]
- [[User Interface Enhancements][User Interface Enhancements]]
  - [[Doom Themes][Doom Themes]]
  - [[Doom Modeline][Doom Modeline]]
  - [[Dashboard][Dashboard]]
  - [[Fonts and Icons][Fonts and Icons]]
  - [[Smooth Scrolling][Smooth Scrolling]]
  - [[Prettify Symbols][Prettify Symbols]]
  - [[UI Configs][UI Configs]]
- [[General Programming][General Programming]]
  - [[Magit][Magit]]
  - [[Projectile][Projectile]]
  - [[Treemacs][Treemacs]]
  - [[YASnippet][YASnippet]]
  - [[Flycheck][Flycheck]]
  - [[Dumb Jump][Dumb Jump]]
  - [[Parenthesis][Parenthesis]]
  - [[Indentation][Indentation]]
  - [[Quickrun][Quickrun]]
  - [[Format All][Format All]]
  - [[Evil Nerd Commenter][Evil Nerd Commenter]]
  - [[Editing][Editing]]
  - [[Headers][Headers]]
  - [[Jupyter Notebook][Jupyter Notebook]]
  - [[LSP][LSP]]
  - [[DAP][DAP]]
  - [[Company][Company]]
- [[Programming][Programming]]
  - [[Java][Java]]
  - [[C/C++/Objective C][C/C++/Objective C]]
  - [[Golang][Golang]]
  - [[Python][Python]]
  - [[Haskell][Haskell]]
  - [[ESS][ESS]]
  - [[TeX][TeX]]
  - [[Buildsystem][Buildsystem]]
- [[Web Development][Web Development]]
  - [[Web Mode][Web Mode]]
  - [[JavaScript/TypeScript][JavaScript/TypeScript]]
  - [[Emmet][Emmet]]
  - [[Instant Rename Tag][Instant Rename Tag]]
  - [[JSON][JSON]]
- [[Miscellaneous][Miscellaneous]]
  - [[Org][Org]]
  - [[EAF][EAF]]
  - [[ERC][ERC]]
  - [[EWW][EWW]]
  - [[MU4E][MU4E]]
  - [[Tramp][Tramp]]
  - [[PDF Tools][PDF Tools]]
  - [[LeetCode][LeetCode]]
  - [[Pyim][Pyim]]
  - [[EPaint][EPaint]]
  - [[Tetris][Tetris]]
  - [[Speed Type][Speed Type]]
  - [[2048 Game][2048 Game]]
  - [[Zone][Zone]]

* About EMACS
  Emacs changes how you /think/ about programming.

  Emacs is *totally introspectable*. You can always find out 'what code runs when I press this button?'.

  Emacs is an *incremental programming environment*. There's no edit-compile-run cycle. There isn't even an edit-run cycle. You can execute snippets of code and gradually turn them into a finished project. There's no distinction between your editor and your interpreter.

  Emacs is a *mutable environment*. You can set variables, tweak functions with advice, or redefine entire functions. Nothing is off-limits.

  Emacs provides *functionality without applications*. Rather than separate applications, functionality is all integrated into your Emacs instance. Amazingly, this works. Ever wanted to use the same snippet tool for writing C++ classes as well as emails?

  Emacs is full of *incredible software concepts that haven't hit the mainstream yet*. For example:
  - Many platforms have a single item clipboard. Emacs has an *infinite clipboard*.
  - If you undo a change, and then continue editing, you can't redo the original change. Emacs allows *undoing to any historical state*, even allowing tree-based exploration of history.
  - Emacs supports a *reverse variable search*: you can find variables with a given value.
  - You can perform *structural editing* of code, allowing you to make changes without breaking syntax. This works for lisps (paredit) and non-lisps (smartparens).
  - Many applications use a modal GUI: for example, you can't do other edits during a find-and-replace operation. Emacs provides *recursive editing* that allow you to suspend what you're currently doing, perform other edits, then continue the original task.
  Emacs has a *documentation culture*. Emacs includes a usage manual, a lisp programming manual, pervasive docstrings and even an interactive tutorial.

  Emacs has a *broad ecosystem*. If you want to edit code in a niche language, there's probably an Emacs package for it.

  Emacs doesn't have a monopoly on good ideas, and there are other great tools out there. Nonetheless, we believe the [[https://i.stack.imgur.com/7Cu9Z.jpg][Emacs learning curve]] pays off.

  /This beautifully written *About EMACS* section credits to [[https://github.com/remacs/remacs][Remacs]]./
* About M-EMACS
  M-EMACS is a custom GNU Emacs setup and configurations that aims not only to enhance the default Emacs experience, and hopefully be a sample that everyone can easily navigate and reference through a highly detailed README that contains 99% of the *entire* configuration code.

  As a young EMACSer, I have experienced the struggle to find a detailed configuration that is loosely coupled and highly readable. This mostly due to the nature of source codes, sometimes comments are harder to notice or simply not enough. Therefore I decided to construct this README and present any human-readable explanation in a much more human-friendly way. Anyone, particularly Emacs beginners who have no idea where to start with their personal config, is more than welcome to read through this document and copy/paste any part to use it on their own.

  This configuration is designed and tested for *GNU Emacs 26.1 and above only*. However, it is suggested to use *emacs27*, the latest version currently available.
** Screenshot
   [[file:images/Sample.png]]
** About README
   This README is originated from =init.org= that is generated using =M-x org-gfm-export-to-markdown=. Every block of code is generated through this function - it exports sections of code from the =elisp/= directory. You will not see their presence in =init.org=.
** Installation
   1. Install [[https://www.gnu.org/software/emacs/][GNU Emacs]].
      - (Optional) On Ubuntu, =emacs-snapshot= is a great way to get latest version of Emacs.
        #+BEGIN_SRC bash
          sudo add-apt-repository -y ppa:ubuntu-elisp
          sudo apt-get update
          sudo apt-get install emacs-snapshot
        #+END_SRC
      - (Optional) Build latest Emacs from source.
        #+BEGIN_SRC bash
          # Install essential build tools
          sudo apt-get install build-essential texinfo libx11-dev libxpm-dev libjpeg-dev libpng-dev libgif-dev libtiff-dev libgtk2.0-dev libncurses-dev gnutls-dev libgtk-3-dev git autoconf
          # Clone source
          git clone --depth=1 https://github.com/emacs-mirror/emacs.git
          # Go to source
          cd emacs/
          # Build Emacs
          ./autogen.sh
          ./configure --with-mailutils
          make
          # Install (optional)
          sudo make install
        #+END_SRC
   2. Clone this repo to =HOME= or =~/= path using [[https://git-scm.com/][git]] and update all the submodules.
      #+BEGIN_SRC bash
        cd ~
        git clone --recurse-submodules -j8 https://github.com/MatthewZMD/.emacs.d.git
        cd .emacs.d
      #+END_SRC
   3. Ensure a stable connection to Melpa Packages, then open Emacs.
   4. Enter =y= when prompted with =Auto-update packages now?=, wait for all packages to install.
   5. In your favorite browser, =Ctrl-f Prerequisite= through this README and follow the *Prerequisite* instructions.
   6. Restart Emacs.
*** Further Updates
    I will be updating M-EMACS from time to time, it is best to =git pull= once a while to stay up to date.

    Please also execute =git submodule update --recursive --remote= to sync with all the submodules.
** Modification
   You have the permission to use, modify, distribute in any way you want.

   However, what is /free/ stays /free/. After all, this is [[file:LICENSE][GPL]].

   *Remember* you must manually sync this README with all the new changes you made by:
   1. Please do *NOT* edit this =README.md= file, edit =init.org= instead!
   2. If you add a new mode, create a new =<file-name>.el= file in =elisp/= directory.
   3. Put =(require '<file-name>)= in [[file:init.el][init.el]] accordingly.
   4. Add =#+INCLUDE: "~/.emacs.d/elisp/<place-holder>.el" src emacs-lisp :range-begin "<start-line-wrapper-exclusive>" :range-end "<end-line-wrapper-exclusive>"= in the appropriate section in =init.org=.
   5. Enter =C-x C-s= to save and update =:lines=. (if you don't see the updated effect, run =M-x save-and-update-includes= manually)
   6. Call =M-x org-gfm-export-to-markdown= to update =README.md= automatically.
** Contribution
   If you spotted a bug or you have any suggestions, please fill in an issue. If you have something to fix, feel free to create a pull request.
** Special Thanks
   Everyone starts somewhere, and I started here.
  - [[https://github.com/seagle0128/.emacs.d][Vincent Zhang's Centaur Emacs]]
  - [[https://github.com/hlissner/doom-emacs][Henrik Lissner's Doom Emacs]]
  - [[https://github.com/poncie/.emacs.d][Poncie Reyes's .emacs.d]]

* Startup
** Lexical Binding
   Use lexical-binding. [[https://nullprogram.com/blog/2016/12/22/][Why?]]
   #+BEGIN_QUOTE
   Until Emacs 24.1 (June 2012), Elisp only had dynamically scoped variables, a feature, mostly by accident, common to old lisp dialects. While dynamic scope has some selective uses, it’s widely regarded as a mistake for local variables, and virtually no other languages have adopted it.
   #+END_QUOTE
   #+INCLUDE: "~/.emacs.d/init.el" src emacs-lisp :lines "1-2"
** Early Init
   Emacs27 introduces =early-init.el=, which is run before =init.el=, before package and UI initialization happens.
*** Compatibility With 26
    Ensure =emacs-version>=26=, manually require =early-init= configurations if =emacs-version<27=.
    #+INCLUDE: "~/.emacs.d/init.el" src emacs-lisp :range-begin "CheckVer" :range-end "-CheckVer" :lines "41-53"
*** Defer Garbage Collection
    Defer garbage collection further back in the startup process, according to [[https://github.com/hlissner/doom-emacs/blob/develop/docs/faq.org#how-does-doom-start-up-so-quickly][hlissner]].
    #+BEGIN_QUOTE
    The GC eats up quite a bit of time, easily doubling startup time. The trick is to turn up the memory threshold as early as possible.
    #+END_QUOTE
    #+INCLUDE: "~/.emacs.d/early-init.el" src emacs-lisp :range-begin "DeferGC" :range-end "-DeferGC"  :lines "42-43"
*** Disable =package-enable-at-startup=
    Package initialize occurs automatically, before =user-init-file= is loaded, but after =early-init-file=.
    We handle package initialization, so we must prevent Emacs from doing it early!
    #+INCLUDE: "~/.emacs.d/early-init.el" src emacs-lisp :range-begin "UnsetPES" :range-end "-UnsetPES"  :lines "46-47"
*** Unset =file-name-handler-alist=
    Every file opened and loaded by Emacs will run through this list to check for a proper handler for the file, but during startup, it won’t need any of them.
    #+INCLUDE: "~/.emacs.d/early-init.el" src emacs-lisp :range-begin "UnsetFNHA" :range-end "-UnsetFNHA" :lines "50-52"
*** Disable =site-run-file=
    #+INCLUDE: "~/.emacs.d/early-init.el" src emacs-lisp :range-begin "UnsetSRF" :range-end "-UnsetSRF" :lines "55-56"
*** Disable Unnecessary Interface
    It will be faster to disable them here before they've been initialized.
    #+INCLUDE: "~/.emacs.d/early-init.el" src emacs-lisp :range-begin "DisableUnnecessaryInterface" :range-end "-DisableUnnecessaryInterface" :lines "59-64"
** Garbage Collection
*** Set =gc-cons-threshold= Smaller for Interactive Use
    A large =gc-cons-threshold= may cause freezing and stuttering during long-term interactive use.

    If you experience freezing, decrease this amount, if you increase stuttering, increase this amount.
    #+INCLUDE: "~/.emacs.d/init.el" src emacs-lisp :range-begin "BetterGC" :range-end "-BetterGC" :lines "56-66"
    Garbage Collect when Emacs is out of focus and avoid garbage collection when using minibuffer.
    #+INCLUDE: "~/.emacs.d/init.el" src emacs-lisp :range-begin "AutoGC" :range-end "-AutoGC" :lines "69-86"
** Load Path
   Since all the configuration files are stored in =elisp/= folder, they need to be added to =load-path= now.
   #+INCLUDE: "~/.emacs.d/init.el" src emacs-lisp :range-begin "LoadPath" :range-end "-LoadPath"  :lines "89-103"
** Define Constants
<<<<<<< HEAD
   #+INCLUDE: "~/.emacs.d/elisp/init-const.el" src emacs-lisp :range-begin "Consts" :range-end "-Consts"  :lines "50-112"
=======
   #+INCLUDE: "~/.emacs.d/elisp/init-const.el" src emacs-lisp :range-begin "Consts" :range-end "-Consts"  :lines "46-115"
>>>>>>> 88a371e4
* Package Management
  Some packages are disabled with the =:disabled= tag, because I don't use them very often. They might not work.
** Melpa Packages
   Configure package archives, where to install online packages and add them to =load-path=.
   #+INCLUDE: "~/.emacs.d/elisp/init-package.el" src emacs-lisp :range-begin "MelpaPackages" :range-end "-MelpaPackages" :lines "42-52"
** Non-Melpa Packages
   Add packages contained in =site-elisp/= to =load-path= too.
*** Add Packages Manually from Git
    #+BEGIN_SRC bash
      cd site-elisp/
      git submodule add https://github.com/foo/bar.git
    #+END_SRC
    Verify =/.gitmodules= file that the newly added package exist.
*** Update Manually Added Packages
    #+BEGIN_SRC bash
      git submodule init
      git submodule update
    #+END_SRC
** Configure Package Manager
   #+INCLUDE: "~/.emacs.d/elisp/init-package.el" src emacs-lisp :range-begin "ConfigurePackageManager" :range-end "-ConfigurePackageManager" :lines "55-63"
** Use Package
   My Emacs configuration is almost entirely dependant on [[https://github.com/jwiegley/use-package][use-package]].
   #+BEGIN_QUOTE
   The =use-package= macro allows you to isolate package configuration in your .emacs file in a way that is both performance-oriented and, well, tidy. I created it because I have over 80 packages that I use in Emacs, and things were getting difficult to manage. Yet with this utility my total load time is around 2 seconds, with no loss of functionality!
   #+END_QUOTE
   #+INCLUDE: "~/.emacs.d/elisp/init-package.el" src emacs-lisp :range-begin "ConfigureUsePackage" :range-end "-ConfigureUsePackage"  :lines "66-80"
** Auto Package Update
   [[https://github.com/rranelli/auto-package-update.el][Auto package update]] automatically updates installed packages if at least =auto-package-update-interval= days have passed since the last update.
   #+INCLUDE: "~/.emacs.d/elisp/init-package.el" src emacs-lisp :range-begin "AutoPackageUpdate" :range-end "-AutoPackageUpdate" :lines "83-92"
** Diminish
   [[https://github.com/emacsmirror/diminish][Diminish]], a feature that removes certain minor modes from mode-line.
   #+INCLUDE: "~/.emacs.d/elisp/init-package.el" src emacs-lisp :range-begin "DimPac" :range-end "-DimPac" :lines "95-96"
* Global Functionalities
** User Information
   *Prerequisite*: Please update this file your personal info.
   #+INCLUDE: "~/.emacs.d/elisp/init-const.el" src emacs-lisp :range-begin "UserInfo" :range-end "-UserInfo"" :lines "45-47"
** Bindings
<<<<<<< HEAD
   #+INCLUDE: "~/.emacs.d/elisp/init-global-config.el" src emacs-lisp :range-begin "DefBindings" :range-end "-DefBindings"" :lines "54-70"
=======
   #+INCLUDE: "~/.emacs.d/elisp/init-global-config.el" src emacs-lisp :range-begin "DefBindings" :range-end "-DefBindings"" :lines "49-63"
>>>>>>> 88a371e4
** Avy
   [[https://github.com/abo-abo/avy][Avy]], a nice way to move around text.
   #+INCLUDE: "~/.emacs.d/elisp/init-avy.el" src emacs-lisp :range-begin "AvyPac" :range-end "-AvyPac" :lines "48-64"
** Crux
   [[https://github.com/bbatsov/crux][Crux]], a Collection of Ridiculously Useful eXtensions for Emacs.
   #+INCLUDE: "~/.emacs.d/elisp/init-crux.el" src emacs-lisp :range-begin "CruxPac" :range-end "-CruxPac" :lines "41-52"
** Ivy, Amx, Counsel, Swiper
   [[https://github.com/abo-abo/swiper][Ivy]], a generic completion mechanism for Emacs. It utilizes [[https://github.com/DarwinAwardWinner/amx][Amx]], [[https://github.com/abo-abo/swiper][Counsel]] and [[https://github.com/abo-abo/swiper][Swiper]].
   #+INCLUDE: "~/.emacs.d/elisp/init-search.el" src emacs-lisp :range-begin "IvyPac" :range-end "-IvyPac" :lines "49-85"
** Color Ripgrep
   [[https://github.com/manateelazycat/color-rg][Color rg]], a search and refactoring tool based on /ripgrep/ that is used to search text.

<<<<<<< HEAD
   *Prerequisite*: Please install [[https://github.com/BurntSushi/ripgrep#installation][ripgrep]] and ensure =rg= is in the =PATH=.
   #+INCLUDE: "~/.emacs.d/elisp/init-search.el" src emacs-lisp :range-begin "ColorRGPac" :range-end "-ColorRGPac" :lines "88-92"
** Snails
   [[https://github.com/manateelazycat/snails][Snails]], a fuzzy search framework. It utilizes [[https://github.com/purcell/exec-path-from-shell][exec-path-from-shell]] if you are using Mac.
   #+INCLUDE: "~/.emacs.d/elisp/init-search.el" src emacs-lisp :range-begin "SnailsPac" :range-end "-SnailsPac" :lines "95-121"
=======
   *Prerequisite*: Ensure [[https://github.com/BurntSushi/ripgrep#installation][ripgrep]] and ensure =rg= is in =PATH=.
   #+INCLUDE: "~/.emacs.d/elisp/init-search.el" src emacs-lisp :range-begin "ColorRGPac" :range-end "-ColorRGPac" :lines "77-81"
** Find File In Project
   [[https://github.com/technomancy/find-file-in-project][Find File In Project]], quick access to project files in Emacs.

   *Prerequisite*: Ensure =GNU Find= is in =PATH=. Install [[https://github.com/bmatzelle/gow][Gow]] or Cygwin or MYSYS2 on Windows.
   #+INCLUDE: "~/.emacs.d/elisp/init-search.el" src emacs-lisp :range-begin "FFIPPac" :range-end "-FFIPPac" :lines "84-87"
** Snails
   [[https://github.com/manateelazycat/snails][Snails]], a fuzzy search framework. It utilizes [[https://github.com/purcell/exec-path-from-shell][exec-path-from-shell]] if you are using Mac.
   #+INCLUDE: "~/.emacs.d/elisp/init-search.el" src emacs-lisp :range-begin "SnailsPac" :range-end "-SnailsPac" :lines "90-110"
>>>>>>> 88a371e4
** Files Directories
*** Dired
    Dired, the directory editor.
    #+INCLUDE: "~/.emacs.d/elisp/init-dired.el" src emacs-lisp :range-begin "DiredPackage" :range-end "-DiredPackage" :lines "41-73"
*** Disk Usage
    [[https://gitlab.com/ambrevar/emacs-disk-usage][Disk Usage]], a file system analyzer that offers a tabulated view of file listings sorted by size.
    #+INCLUDE: "~/.emacs.d/elisp/init-dired.el" src emacs-lisp :range-begin "DiskUsage" :range-end "-DiskUsage" :lines "76-78"
*** Super Save
    [[https://github.com/bbatsov/super-save][Super Save]], enables save when switching between buffers, an Emacs frame losing focus, etc.
    #+INCLUDE: "~/.emacs.d/elisp/init-dired.el" src emacs-lisp :range-begin "SuperSave" :range-end "-SuperSave" :lines "81-89"
*** Save All Buffers
    #+INCLUDE: "~/.emacs.d/elisp/init-dired.el" src emacs-lisp :range-begin "SaveAllBuffers" :range-end "-SaveAllBuffers" :lines "92-98"
** Winner
   Winner, a mode to restore previous window layouts.
   #+INCLUDE: "~/.emacs.d/elisp/init-winner.el" src emacs-lisp :range-begin "WinnerPac" :range-end "-WinnerPac" :lines "41-57"
** Which Key
   [[https://github.com/justbur/emacs-which-key][Which Key]], a feature that displays the key bindings following the incomplete command.
   #+INCLUDE: "~/.emacs.d/elisp/init-which-key.el" src emacs-lisp :range-begin "WhichKeyPac" :range-end "-WhichKeyPac" :lines "41-48"
** Popup Kill Ring
   [[https://github.com/waymondo/popup-kill-ring][Popup Kill Ring]], a feature that provides the ability to browse Emacs kill ring in autocomplete style popup menu.
   #+INCLUDE: "~/.emacs.d/elisp/init-popup-kill-ring.el" src emacs-lisp :range-begin "PopKillRing" :range-end "-PopKillRing" :lines "41-43"
** Undo Tree
   [[https://www.emacswiki.org/emacs/UndoTree][Undo tree]], a feature that provides a visualization of the undos in a file.
   #+INCLUDE: "~/.emacs.d/elisp/init-undo-tree.el" src emacs-lisp :range-begin "UndoTreePac" :range-end "-UndoTreePac" :lines "41-48"
** Discover My Major
   [[https://github.com/jguenther/discover-my-major][Discover my major]], a feature that discovers key bindings and their meaning for the current Emacs major mode.
   #+INCLUDE: "~/.emacs.d/elisp/init-discover-my-major.el" src emacs-lisp :range-begin "DiscMyMajor" :range-end "-DiscMyMajor" :lines "41-43"
** Ace Window
   [[https://github.com/abo-abo/ace-window][Ace Window]], a package for selecting windows to switch to.
<<<<<<< HEAD
   #+INCLUDE: "~/.emacs.d/elisp/init-ace-window.el" src emacs-lisp :range-begin "AceWindowPac" :range-end "-AceWindowPac"  :lines "41-45"
** Shells
=======
   #+INCLUDE: "~/.emacs.d/elisp/init-ace-window.el" src emacs-lisp :range-begin "AceWindowPac" :range-end "-AceWindowPac"  :lines "41-43"
** Terminal
>>>>>>> 88a371e4
*** Aweshell
    [[https://github.com/manateelazycat/aweshell][Aweshell]], shell extension base on eshell with better features.
    #+INCLUDE: "~/.emacs.d/elisp/init-shell.el" src emacs-lisp :range-begin "AweshellPac" :range-end "-AweshellPac" :lines "44-50"
*** Shell Here
    [[https://github.com/ieure/shell-here][Shell Here]], a tool that opens a shell buffer in (or relative to) =default-directory=.
    #+INCLUDE: "~/.emacs.d/elisp/init-shell.el" src emacs-lisp :range-begin "ShellHerePac" :range-end "-ShellHerePac" :lines "53-58"
*** Multi Term
    [[https://github.com/manateelazycat/multi-term][Multi Term]], a mode based on term.el, for managing multiple terminal buffers in Emacs.
    #+INCLUDE: "~/.emacs.d/elisp/init-shell.el" src emacs-lisp :range-begin "MultiTermPac" :range-end "-MultiTermPac" :lines "61-89"
*** Term Keys
    [[https://github.com/CyberShadow/term-keys][Term Keys]], a lossless keyboard input for Emacs in terminal emulators.
    #+INCLUDE: "~/.emacs.d/elisp/init-shell.el" src emacs-lisp :range-begin "TermKeysPac" :range-end "-TermKeysPac" :lines "92-95"
** Sudo Edit
   [[https://github.com/nflath/sudo-edit][Sudo Edit]], an utility for opening files with =sudo=.
<<<<<<< HEAD
   #+INCLUDE: "~/.emacs.d/elisp/init-global-config.el" src emacs-lisp :range-begin "SudoEditPac" :range-end "-SudoEditPac" :lines "49-51"
=======
   #+INCLUDE: "~/.emacs.d/elisp/init-global-config.el" src emacs-lisp :range-begin "SudoEditPac" :range-end "-SudoEditPac" :lines "44-46"
** Ibuffer
   [[https://www.emacswiki.org/emacs/IbufferMode][Ibuffer]], an advanced replacement for BufferMenu, which lets you operate on buffers much in the same manner as Dired.

   It uses [[https://github.com/purcell/ibuffer-vc][IBuffer VC]] that group buffers by git project and show file state.
   #+INCLUDE: "~/.emacs.d/elisp/init-buffer.el" src emacs-lisp :range-begin "IBufferPac" :range-end "-IBufferPac" :lines "41-61"
>>>>>>> 88a371e4
** Configs
   Some essential configs that make my life a lot easier.
*** UTF-8 Coding System
    Use UTF-8 as much as possible with unix line endings.
<<<<<<< HEAD
    #+INCLUDE: "~/.emacs.d/elisp/init-global-config.el" src emacs-lisp :range-begin "UTF8Coding" :range-end "-UTF8Coding" :lines "72-83"
*** Optimize Editing Experience
    #+INCLUDE: "~/.emacs.d/elisp/init-global-config.el" src emacs-lisp :range-begin "EditExp" :range-end "-EditExp" :lines "86-113"
=======
    #+INCLUDE: "~/.emacs.d/elisp/init-global-config.el" src emacs-lisp :range-begin "UTF8Coding" :range-end "-UTF8Coding" :lines "66-77"
*** Optimize Editing Experience
    #+INCLUDE: "~/.emacs.d/elisp/init-global-config.el" src emacs-lisp :range-begin "EditExp" :range-end "-EditExp" :lines "80-107"
>>>>>>> 88a371e4
*** History
    #+INCLUDE: "~/.emacs.d/elisp/init-global-config.el" src emacs-lisp :range-begin "History" :range-end "-History" :lines "116-140"
*** Small Configs
    #+INCLUDE: "~/.emacs.d/elisp/init-global-config.el" src emacs-lisp :range-begin "SmallConfigs" :range-end "-SmallConfigs" :lines "143-179"
** Functions
   Important functions.
*** Resize Window Width / Height Functions
    #+INCLUDE: "~/.emacs.d/elisp/init-func.el" src emacs-lisp :range-begin "ResizeWidthheight" :range-end "-ResizeWidthheight" :lines "44-82"
*** Edit This Configuration File Shortcut
    #+INCLUDE: "~/.emacs.d/elisp/init-func.el" src emacs-lisp :range-begin "EditConfig" :range-end "-EditConfig" :lines "85-91"
*** Update Org Mode Include Automatically
    Update Org Mode INCLUDE Statements Automatically from [[http://endlessparentheses.com/updating-org-mode-include-statements-on-the-fly.html][Artur Malabarba]].
    #+INCLUDE: "~/.emacs.d/elisp/init-func.el" src emacs-lisp :range-begin "OrgIncludeAuto" :range-end "-OrgIncludeAuto" :lines "94-139"
*** MiniBuffer Functions
    #+INCLUDE: "~/.emacs.d/elisp/init-func.el" src emacs-lisp :range-begin "BetterMiniBuffer" :range-end "-BetterMiniBuffer" :lines "142-151"
*** Display Line Overlay
    #+INCLUDE: "~/.emacs.d/elisp/init-func.el" src emacs-lisp :range-begin "DisplayLineOverlay" :range-end "-DisplayLineOverlay" :lines "154-166"
*** Read Lines From File
    #+INCLUDE: "~/.emacs.d/elisp/init-func.el" src emacs-lisp :range-begin "ReadLines" :range-end "-ReadLines" :lines "169-173"
*** Where Am I
    #+INCLUDE: "~/.emacs.d/elisp/init-func.el" src emacs-lisp :range-begin "WhereAmI" :range-end "-WhereAmI" :lines "176-180"
* User Interface Enhancements
** Doom Themes
   [[https://github.com/hlissner/emacs-doom-themes][Doom Themes]], an UI plugin and pack of themes.
   #+INCLUDE: "~/.emacs.d/elisp/init-theme.el" src emacs-lisp :range-begin "DoomThemes" :range-end "-DoomThemes" :lines "45-54"
** Doom Modeline
   [[https://github.com/seagle0128/doom-modeline][Doom Modeline]], a modeline from DOOM Emacs, but more powerful and faster.
   #+INCLUDE: "~/.emacs.d/elisp/init-theme.el" src emacs-lisp :range-begin "DoomModeline" :range-end "-DoomModeline" :lines "57-67"
** Dashboard
*** Dashboard
    [[https://github.com/rakanalh/emacs-dashboard][Dashboard]], an extensible Emacs startup screen.

    Use either =KEC_Dark_BK.png= or =KEC_Light_BK.png= depends on the backgrond theme.
    #+INCLUDE: "~/.emacs.d/elisp/init-dashboard.el" src emacs-lisp :range-begin "DashboardPac" :range-end "-DashboardPac" :lines "41-89"
*** Page Break Lines
    [[https://github.com/purcell/page-break-lines][Page-break-lines]], a feature that displays ugly form feed characters as tidy horizontal rules.
    #+INCLUDE: "~/.emacs.d/elisp/init-dashboard.el" src emacs-lisp :range-begin "PBLPac" :range-end "-PBLPac" :lines "92-95"
** Fonts and Icons
   *Prerequisite*: Install all the available fonts and icons from =fonts/=.
*** Fonts
    #+INCLUDE: "~/.emacs.d/elisp/init-fonts.el" src emacs-lisp :range-begin "FontsList" :range-end "-FontsList" :lines "44-47"
    Function to switch between fonts.
    #+INCLUDE: "~/.emacs.d/elisp/init-fonts.el" src emacs-lisp :range-begin "FontFun" :range-end "-FontFun" :lines "50-69"
*** All The Icons
    [[https://github.com/domtronn/all-the-icons.el][All The Icons]], a utility package to collect various Icon Fonts. Enable only in GUI Emacs.
<<<<<<< HEAD
    #+INCLUDE: "~/.emacs.d/elisp/init-all-the-icons.el" src emacs-lisp :range-begin "ATIPac" :range-end "-ATIPac" :lines "44-45"
    [[https://github.com/jtbm37/all-the-icons-dired][All The Icons Dired]], an icon set for Dired.
    #+INCLUDE: "~/.emacs.d/elisp/init-all-the-icons.el" src emacs-lisp :range-begin "ATIDiredPac" :range-end "-ATIDiredPac" :lines "48-55"
=======
    #+INCLUDE: "~/.emacs.d/elisp/init-fonts.el" src emacs-lisp :range-begin "ATIPac" :range-end "-ATIPac" :lines "72-73"
>>>>>>> 88a371e4
** Smooth Scrolling
   Configurations to smooth scrolling.
   #+INCLUDE: "~/.emacs.d/elisp/init-scroll.el" src emacs-lisp :range-begin "SmoothScroll" :range-end "-SmoothScroll" :lines "41-54"
** Prettify Symbols
   [[https://www.emacswiki.org/emacs/PrettySymbol][Prettify symbols mode]], a built-in mode for displaying sequences of characters as fancy characters or symbols.
   #+INCLUDE: "~/.emacs.d/elisp/init-ui-config.el" src emacs-lisp :range-begin "PreSym" :range-end "-PreSym" :lines "44-58"
** UI Configs
*** Title Bar
    #+INCLUDE: "~/.emacs.d/elisp/init-ui-config.el" src emacs-lisp :range-begin "TitleBar" :range-end "-TitleBar" :lines "61-62"
*** Simplify Yes/No Prompts
    #+INCLUDE: "~/.emacs.d/elisp/init-ui-config.el" src emacs-lisp :range-begin "YorN" :range-end "-YorN" :lines "65-66"
*** Disable Splash Screen
    #+INCLUDE: "~/.emacs.d/elisp/init-ui-config.el" src emacs-lisp :range-begin "StartupScreen" :range-end "-StartupScreen" :lines "69-72"
*** Line Numbers
    Display line numbers, and column numbers in modeline.
    #+INCLUDE: "~/.emacs.d/elisp/init-ui-config.el" src emacs-lisp :range-begin "DisLineNum" :range-end "-DisLineNum" :lines "75-82"
*** Modeline Time and Battery
    Display time and battery information in modeline.
    #+INCLUDE: "~/.emacs.d/elisp/init-ui-config.el" src emacs-lisp :range-begin "DisTimeBat" :range-end "-DisTimeBat" :lines "85-87"
* General Programming
** Magit
   [[https://magit.vc/][Magit]], an interface to the version control system Git.
   #+INCLUDE: "~/.emacs.d/elisp/init-magit.el" src emacs-lisp :range-begin "MagitPac" :range-end "-MagitPac" :lines "44-47"
** Projectile
   [[https://github.com/bbatsov/projectile][Projectile]], a Project Interaction Library for Emacs.

   *Prerequisite*: Windows OS: Install [[https://github.com/bmatzelle/gow/releases][Gow]] and ensure it's in =PATH=.

   [[https://github.com/bmatzelle/gow][Gow]] is a lightweight installer that installs useful open source UNIX applications compiled as native win32 binaries. Specifically, =tr= is needed for Projectile alien indexing.
   #+INCLUDE: "~/.emacs.d/elisp/init-projectile.el" src emacs-lisp :range-begin "ProjPac" :range-end "-ProjPac" :lines "44-55"
** Treemacs
   [[https://github.com/Alexander-Miller/treemacs][Treemacs]], a tree layout file explorer for Emacs.
*** Treemacs
    #+INCLUDE: "~/.emacs.d/elisp/init-treemacs.el" src emacs-lisp :range-begin "TreemacsPac" :range-end "-TreemacsPac" :lines "41-89"
*** Treemacs Magit
    #+INCLUDE: "~/.emacs.d/elisp/init-treemacs.el" src emacs-lisp :range-begin "TreeMagit" :range-end "-TreeMagit" :lines "92-95"
*** Treemacs Projectile
    #+INCLUDE: "~/.emacs.d/elisp/init-treemacs.el" src emacs-lisp :range-begin "TreeProj" :range-end "-TreeProj" :lines "98-101"
** YASnippet
*** YASnippet
    [[https://github.com/joaotavora/yasnippet][YASnippet]], a programming template system for Emacs. It loads [[https://github.com/AndreaCrotti/yasnippet-snippets][YASnippet Snippets]], a collection of yasnippet snippets for many languages.
    #+INCLUDE: "~/.emacs.d/elisp/init-yasnippet.el" src emacs-lisp :range-begin "YASnippetPac" :range-end "-YASnippetPac" :lines "41-62"
** Flycheck
   [[https://www.flycheck.org/en/latest/][Flycheck]], a syntax checking extension.
   #+INCLUDE: "~/.emacs.d/elisp/init-flycheck.el" src emacs-lisp :range-begin "FlyCheckPac" :range-end "-FlyCheckPac" :lines "44-74"
** Dumb Jump
   [[https://github.com/jacktasia/dumb-jump][Dumb jump]], an Emacs "jump to definition" package.
   #+INCLUDE: "~/.emacs.d/elisp/init-dumb-jump.el" src emacs-lisp :range-begin "DumbJump" :range-end "-DumbJump" :lines "41-48"
** Parenthesis
*** Smartparens
    [[https://github.com/Fuco1/smartparens][Smartparens]], a minor mode for dealing with pairs.
    #+INCLUDE: "~/.emacs.d/elisp/init-parens.el" src emacs-lisp :range-begin "SmartParensPac" :range-end "-SmartParensPac" :lines "44-65"
*** Match Parenthesis
    Match and automatically pair parenthesis, and show parenthesis even when it went offscreen from [[https://with-emacs.com/posts/editing/show-matching-lines-when-parentheses-go-off-screen/][Clemens Radermacher]].
    #+INCLUDE: "~/.emacs.d/elisp/init-parens.el" src emacs-lisp :range-begin "MatchParens" :range-end "-MatchParens" :lines "68-107"
** Indentation
   [[https://github.com/DarthFennec/highlight-indent-guides][Highlight Indent Guides]], a feature that highlights indentation levels.
   #+INCLUDE: "~/.emacs.d/elisp/init-indent.el" src emacs-lisp :range-begin "HighLightIndentPac" :range-end "-HighLightIndentPac" :lines "44-55"
   Indentation Configuration
   #+INCLUDE: "~/.emacs.d/elisp/init-indent.el" src emacs-lisp :range-begin "IndentConfig" :range-end "-IndentConfig" :lines "58-69"
** Quickrun
   [[https://github.com/syohex/emacs-quickrun][Quickrun]], compile and run source code quickly.
   #+INCLUDE: "~/.emacs.d/elisp/init-quickrun.el" src emacs-lisp :range-begin "QuickrunPac" :range-end "-QuickrunPac" :lines "41-45"
** Format All
   [[https://github.com/lassik/emacs-format-all-the-code][Format all]], a feature that lets you auto-format source code.

   *Prerequisite*: Read [[https://github.com/lassik/emacs-format-all-the-code#supported-languages][Supported Languages]] to see which additional tool you need to install for the specific language.
   #+INCLUDE: "~/.emacs.d/elisp/init-format.el" src emacs-lisp :range-begin "FormatAllPac" :range-end "-FormatAllPac" :lines "41-43"
** Evil Nerd Commenter
   [[https://github.com/redguardtoo/evil-nerd-commenter][Evil Nerd Commenter]], a tool that helps you comment code efficiently.
   #+INCLUDE: "~/.emacs.d/elisp/init-comment.el" src emacs-lisp :range-begin "EvilNerdCommenPac" :range-end "-EvilNerdCommenPac" :lines "41-45"
** Editing
*** Iedit
    [[https://github.com/victorhge/iedit][Iedit]], a minor mode that allows editing multiple regions simultaneousy in a buffer or a region.
    #+INCLUDE: "~/.emacs.d/elisp/init-edit.el" src emacs-lisp :range-begin "IEditPac" :range-end "-IEditPac" :lines "43-46"
*** Awesome Pair
    [[https://github.com/manateelazycat/awesome-pair][Awesome Pair]], a feature that provides grammatical parenthesis completion.
    #+INCLUDE: "~/.emacs.d/elisp/init-edit.el" src emacs-lisp :range-begin "AwesomePairPac" :range-end "-AwesomePairPac" :lines "49-59"
*** Conf Mode
    Conf Mode, a simple major mode for editing conf/ini/properties files.
    #+INCLUDE: "~/.emacs.d/elisp/init-edit.el" src emacs-lisp :range-begin "ConfModePac" :range-end "-ConfModePac" :lines "62-71"
*** Delete Block
    [[https://github.com/manateelazycat/delete-block][Delete Block]], a feature that deletes block efficiently.
    #+INCLUDE: "~/.emacs.d/elisp/init-edit.el" src emacs-lisp :range-begin "DeleteBlockPac" :range-end "-DeleteBlockPac" :lines "74-81"
** Headers
   [[https://www.emacswiki.org/emacs/header2.el][Header2]], a support for creation and update of file headers.
   #+INCLUDE: "~/.emacs.d/elisp/init-header.el" src emacs-lisp :range-begin "Header2Pac" :range-end "-Header2Pac" :lines "41-50"
** Jupyter Notebook
   [[https://github.com/millejoh/emacs-ipython-notebook][Emacs IPython Notebook]], a [[https://jupyter.org/][Jupyter]] (formerly IPython) client in Emacs.
*** Usage
    1. Execute =M-x ein:run= to launch a local Jupyter session.
    2. Login with =M-x ein:login= to a local or remote session.
    3. Open =.ipynb= file and press =C-c C-o=.
    #+INCLUDE: "~/.emacs.d/elisp/init-ein.el" src emacs-lisp :range-begin "EINPac" :range-end "-EINPac" :lines "41-44"
** LSP
*** LSP Mode
    [[https://github.com/emacs-lsp/lsp-mode][Language Server Protocol Mode]], a client/library for the [[https://microsoft.github.io/language-server-protocol/][Language Server Protocol]]. M-EMACS tries to use lsp-mode whenever possible.

    #+INCLUDE: "~/.emacs.d/elisp/init-lsp.el" src emacs-lisp :range-begin "LSPPac" :range-end "-LSPPac" :lines "44-57"
*** LSP UI
    [[https://github.com/emacs-lsp/lsp-ui][Language Server Protocol UI]], provides all the higher level UI modules of lsp-mode, like flycheck support and code lenses.

    Note: =lsp-ui-doc= is too annoying, so it will not be triggered upon hovering. You have to toggle it using =M-i=.
    #+INCLUDE: "~/.emacs.d/elisp/init-lsp.el" src emacs-lisp :range-begin "LSPUI" :range-end "-LSPUI" :lines "60-87"
** DAP
   [[https://github.com/emacs-lsp/dap-mode][Debug Adapter Protocol Mode]], a client/library for the [[https://code.visualstudio.com/api/extension-guides/debugger-extension][Debug Adapter Protocol]].

   *Prerequisite*: See [[https://github.com/emacs-lsp/dap-mode#configuration][Configuration]] to configure DAP appropriately.
<<<<<<< HEAD
   #+INCLUDE: "~/.emacs.d/elisp/init-lsp.el" src emacs-lisp :range-begin "DAPPac" :range-end "-DAPPac" :lines "90-109"
=======
   #+INCLUDE: "~/.emacs.d/elisp/init-lsp.el" src emacs-lisp :range-begin "DAPPac" :range-end "-DAPPac" :lines "90-100"
>>>>>>> 88a371e4
** Company
*** Company Mode
    [[http://company-mode.github.io/][Company]], a text completion framework for Emacs.

    The function =smarter-yas-expand-next-field-complete= is to smartly resolve TAB conflicts in company and yasnippet packages.
    #+INCLUDE: "~/.emacs.d/elisp/init-company.el" src emacs-lisp :range-begin "ComPac" :range-end "-ComPac" :lines "44-81"
*** Company LSP
    [[https://github.com/tigersoldier/company-lsp][Company LSP]], a Company completion backend for lsp-mode.
    #+INCLUDE: "~/.emacs.d/elisp/init-company.el" src emacs-lisp :range-begin "CompanyLSPPac" :range-end "-CompanyLSPPac" :lines "84-87"
*** Company TabNine
    [[https://github.com/TommyX12/company-tabnine][Company TabNine]], A company-mode backend for [[https://tabnine.com/][TabNine]], the all-language autocompleter.

    This is enabled by default, if ever you find it not good enough for a particular completion, simply use =M-q= to immediately switch to default backends.

    *Prerequisite*: Execute =M-x company-tabnine-install-binary= to install the TabNine binary for your system.
    #+INCLUDE: "~/.emacs.d/elisp/init-company.el" src emacs-lisp :range-begin "CompanyTabNinePac" :range-end "-CompanyTabNinePac" :lines "90-126"
*** Company Box
    [[https://github.com/sebastiencs/company-box][Company Box]], a company front-end with icons.
    #+INCLUDE: "~/.emacs.d/elisp/init-company.el" src emacs-lisp :range-begin "CompanyBoxPac" :range-end "-CompanyBoxPac" :lines "129-219"
* Programming
** Java
*** LSP Java
    [[https://github.com/emacs-lsp/lsp-java][LSP Java]], Emacs Java IDE using [[https://projects.eclipse.org/projects/eclipse.jdt.ls][Eclipse JDT Language Server]]. Note that this package is dependant on [[https://github.com/tkf/emacs-request][Request]].

    *Prerequisite*: Install [[https://maven.apache.org/download.cgi][Maven]] and ensure it's in =PATH=.
    #+INCLUDE: "~/.emacs.d/elisp/init-java.el" src emacs-lisp :range-begin "LSPJavaPac" :range-end "-LSPJavaPac" :lines "44-52"
** C/C++/Objective C
   *Prerequisite*: Since all completion features are provided by [[https://github.com/emacs-lsp/lsp-mode][LSP Mode]], it needs to setup.
   - Install [[https://cmake.org/download/][CMake]] >= 3.8 for all OS.
   - *nix OS:
     - It is suggested to use [[https://github.com/MaskRay/ccls][CCLS]] as LSP server. Now [[https://github.com/MaskRay/ccls/wiki/Build][build]] it.
     - Set =ccls-executable= to the directory where your ccls is built.
   - Windows OS:
     - Install [[http://www.mingw.org/wiki/Install_MinGW][MinGW]] for Compilation.
     - It is a pain to build CCLS on Windows, install [[https://clang.llvm.org/extra/clangd/Installation.html][Clangd]] and ensure it's in =PATH= instead.
*** CCLS
    [[https://github.com/MaskRay/emacs-ccls][Emacs CCLS]], a client for [[https://github.com/MaskRay/ccls][CCLS]], a C/C++/Objective-C language server supporting multi-million line C++ code-bases, powered by libclang.
    #+INCLUDE: "~/.emacs.d/elisp/init-cc.el" src emacs-lisp :range-begin "CCLSPac" :range-end "-CCLSPac" :lines "44-66"
*** Modern C++ Font Lock
    [[https://github.com/ludwigpacifici/modern-cpp-font-lock][Modern CPP Font Lock]], font-locking for "Modern C++".
    #+INCLUDE: "~/.emacs.d/elisp/init-cc.el" src emacs-lisp :range-begin "CPPFontLockPac" :range-end "-CPPFontLockPac" :lines "69-72"
** Golang
   [[https://github.com/dominikh/go-mode.el][Go Mode]], an Emacs mode Golang programming.

   *Prerequisite*: [[https://github.com/golang/go/wiki/gopls][gopls]] is suggested for Golang's LSP support.
   #+BEGIN_SRC bash
     go get golang.org/x/tools/gopls@latest
   #+END_SRC
   #+INCLUDE: "~/.emacs.d/elisp/init-cc.el" src emacs-lisp :range-begin "GoPac" :range-end "-GoPac" :lines "75-78"
** Python
*** Python Configuration
    #+INCLUDE: "~/.emacs.d/elisp/init-python.el" src emacs-lisp :range-begin "PythonConfig" :range-end "-PythonConfig" :lines "45-53"
*** LSP Python MS
    [[https://github.com/andrew-christianson/lsp-python-ms][LSP Python MS]], a lsp-mode client leveraging [[https://github.com/Microsoft/python-language-server][Microsoft's Python Language Server]].
    #+INCLUDE: "~/.emacs.d/elisp/init-python.el" src emacs-lisp :range-begin "LSPPythonPac" :range-end "-LSPPythonPac" :lines "56-61"
** Haskell
   [[https://github.com/haskell/haskell-mode][Haskell Mode]], an Emacs mode for Haskell programming.
   #+INCLUDE: "~/.emacs.d/elisp/init-haskell.el" src emacs-lisp :range-begin "HaskellModePac" :range-end "-HaskellModePac" :lines "41-43"
** ESS
   [[https://ess.r-project.org/][Emacs Speaks Statistics]], short for ESS, it's designed to support editing of scripts and interaction with various statistical analysis programs such as R, S-Plus, SAS, Stata and OpenBUGS/JAGS.

   *Prerequisite*: Install [[https://cran.r-project.org/mirrors.html][R]] to start using ESS with R.
   #+INCLUDE: "~/.emacs.d/elisp/init-ess.el" src emacs-lisp :range-begin "ESSPac" :range-end "-ESSPac" :lines "41-46"
** TeX
   *Prerequisite*: Please install [[https://www.tug.org/texlive/quickinstall.html][TeX Live]].
*** AUCTeX
    [[https://www.gnu.org/software/auctex/][AUCTeX]], an extensible package for writing and formatting TeX files. It supports many different TeX macro packages, including AMS-TEX, LaTeX, Texinfo, ConTEXt, and docTEX (dtx files).
    #+INCLUDE: "~/.emacs.d/elisp/init-latex.el" src emacs-lisp :range-begin "AUCTeXPac" :range-end "-AUCTeXPac" :lines "46-69"
*** Org Edit LaTeX
    [[https://github.com/et2010/org-edit-latex][Org Edit LaTeX]], an extension to edit LaTeX fragment/environment in an edit buffer, even to complete and preview LaTeX in the edit buffer.
    #+INCLUDE: "~/.emacs.d/elisp/init-latex.el" src emacs-lisp :range-begin "OrgLatexPac" :range-end "-OrgLatexPac" :lines "72-75"
** Buildsystem
*** Docker
    [[https://github.com/Silex/docker.el][Docker]], a mode to manage docker from Emacs.
    #+INCLUDE: "~/.emacs.d/elisp/init-buildsystem.el" src emacs-lisp :range-begin "DockerPac" :range-end "-DockerPac" :lines "41-42"
    [[https://github.com/spotify/dockerfile-mode][Dockerfile Mode]], an Emacs mode for handling Dockerfiles.
    #+INCLUDE: "~/.emacs.d/elisp/init-buildsystem.el" src emacs-lisp :range-begin "DockerfilePac" :range-end "-DockerfilePac" :lines "46-47"
*** Groovy
    [[https://github.com/Groovy-Emacs-Modes/groovy-emacs-modes][Groovy Mode]], a groovy major mode, grails minor mode, and a groovy inferior mode.
    #+INCLUDE: "~/.emacs.d/elisp/init-buildsystem.el" src emacs-lisp :range-begin "GroovyPac" :range-end "-GroovyPac" :lines "50-51"
* Web Development
  *Prerequisite*: Install [[https://nodejs.org/en/download/][NodeJS]] and ensure it's in =PATH=. Execute following commands to enable LSP for JavaScript/TypeScript/HTML:
  #+BEGIN_SRC bash
    npm i -g typescript
    npm i -g typescript-language-server
  #
+END_SRC
** Web Mode
   [[https://github.com/fxbois/web-mode][Web mode]], a major mode for editing web templates.
   #+INCLUDE: "~/.emacs.d/elisp/init-webdev.el" src emacs-lisp :range-begin "WebModePac" :range-end "-WebModePac" :lines "41-48"
** JavaScript/TypeScript
*** JavaScript2 Mode
    [[https://github.com/mooz/js2-mode][JS2 mode]], a feature that offers improved JavsScript editing mode.
    #+INCLUDE: "~/.emacs.d/elisp/init-webdev.el" src emacs-lisp :range-begin "Js2Pac" :range-end "-Js2Pac" :lines "51-54"
*** TypeScript Mode
    [[https://github.com/emacs-typescript/typescript.el][TypeScript mode]], a feature that offers TypeScript support for Emacs.
    #+INCLUDE: "~/.emacs.d/elisp/init-webdev.el" src emacs-lisp :range-begin "TypeScriptPac" :range-end "-TypeScriptPac" :lines "57-60"
** Emmet
   [[https://github.com/smihica/emmet-mode][Emmet]], a feature that allows writing HTML using CSS selectors along with =C-j=. See [[https://github.com/smihica/emmet-mode#usage][usage]] for more information.
   #+INCLUDE: "~/.emacs.d/elisp/init-webdev.el" src emacs-lisp :range-begin "EmmetPac" :range-end "-EmmetPac" :lines "63-66"
** Instant Rename Tag
   [[https://github.com/manateelazycat/instant-rename-tag][Instant Rename Tag]], a plugin that provides ability to rename html tag pairs instantly.
   #+INCLUDE: "~/.emacs.d/elisp/init-webdev.el" src emacs-lisp :range-begin "InstantRenameTagPac" :range-end "-InstantRenameTagPac" :lines "69-72"
** JSON
   [[https://github.com/joshwnj/json-mode][JSON Mode]], a major mode for editing JSON files.
   #+INCLUDE: "~/.emacs.d/elisp/init-webdev.el" src emacs-lisp :range-begin "JsonPac" :range-end "-JsonPac" :lines "75-77"
* Miscellaneous
** Org
   [[https://orgmode.org/][Org]], a Emacs built-in tool for keeping notes, maintaining TODO lists, planning projects, and authoring documents with a fast and effective plain-text system.

   *Prerequisite*: Configure =(org-agenda-files (list "~/org/agenda/"))= to your agenda folder to use org-agenda.
   #+INCLUDE: "~/.emacs.d/elisp/init-org.el" src emacs-lisp :range-begin "OrgPac" :range-end "-OrgPac" :lines "41-85"
*** TOC Org
    [[https://github.com/snosov1/toc-org][TOC Org]] generates table of contents for =.org= files
    #+INCLUDE: "~/.emacs.d/elisp/init-org.el" src emacs-lisp :range-begin "TocOrgPac" :range-end "-TocOrgPac" :lines "88-90"
*** HTMLize
    [[https://github.com/hniksic/emacs-htmlize][HTMLize]], a tool that converts buffer text and decorations to HTML.
    #+INCLUDE: "~/.emacs.d/elisp/init-org.el" src emacs-lisp :range-begin "HTMLIZEPac" :range-end "-HTMLIZEPac" :lines "93-94"
*** GFM Exporter
    [[https://github.com/larstvei/ox-gfm][OX-GFM]], a Github Flavored Markdown exporter for Org Mode.
    #+INCLUDE: "~/.emacs.d/elisp/init-org.el" src emacs-lisp :range-begin "OXGFMPac" :range-end "-OXGFMPac" :lines "97-98"
*** PlantUML and Graphviz
    [[https://github.com/skuro/plantuml-mode][PlantUML Mode]], a major mode for editing PlantUML sources.

    *Prerequisite*:
    1. Install [[http://plantuml.com/download][plantuml]] and configure =(org-plantuml-jar-path (expand-file-name "path/to/plantuml.jar"))=.
    2. Install [[https://graphviz.gitlab.io/download/][Graphviz]] on your system to support graph visualization. Execute =sudo apt install graphviz= in Ubuntu.
    #+INCLUDE: "~/.emacs.d/elisp/init-org.el" src emacs-lisp :range-begin "PlantUMLPac" :range-end "-PlantUMLPac" :lines "101-110"
** EAF
   [[https://github.com/manateelazycat/emacs-application-framework][Emacs Application Framework]], a GUI application framework that revolutionizes Emacs graphical capabilities.

   *Prerequisite*: Please ensure =python3= and =pip3= are installed, then follow [[https://github.com/manateelazycat/emacs-application-framework#install][install]] instructions.

   Note that If you are using Debian/Ubuntu, it is possible that =QtWebEngine= is [[https://marc.info/?l=kde-core-devel&m=142954900813235&w=2][not working]]. Install the following:
   #+BEGIN_SRC bash
   sudo apt-get install python3-pyqt5.qtwebengine python3-pyqt5.qtmultimedia
   #+END_SRC
   #+INCLUDE: "~/.emacs.d/elisp/init-eaf.el" src emacs-lisp :range-begin "EAFPac" :range-end "-EAFPac" :lines "44-70"
** ERC
   [[https://www.emacswiki.org/emacs/ERC][Emacs Relay Chat]], a powerful, modular, and extensible [[http://www.irc.org/][IRC]] client for Emacs. It utilizes [[https://github.com/leathekd/erc-hl-nicks][erc-hl-nicks]] for nickname highlighting and [[https://github.com/kidd/erc-image.el][erc-image]] to fetch and show received images in ERC.

   *Prerequisite*: Put IRC credentials in the file =~/.authinfo= and configure =my-erc-nick= to your IRC nickname.
   #+BEGIN_SRC text
     machine irc.freenode.net login <nickname> password <password> port 6697
   #+END_SRC
   #+INCLUDE: "~/.emacs.d/elisp/init-erc.el" src emacs-lisp :range-begin "ERCPac" :range-end "-ERCPac" :lines "45-140"
** EWW
   Emacs Web Wowser, the HTML-based Emacs Web Browser.
   #+INCLUDE: "~/.emacs.d/elisp/init-eww.el" src emacs-lisp :range-begin "EWWPac" :range-end "-EWWPac" :lines "44-54"
** MU4E
   [[https://www.djcbsoftware.nl/code/mu/mu4e.html][Mu4e]], a package that provides an emacs-based e-mail client which uses [[https://www.djcbsoftware.nl/code/mu/][mu]] as its backend.

   *Note*: This mu4e configuration is tailored for Gmail.

   *Prerequisite*:
   1. Configure IMAP using [[https://wiki.archlinux.org/index.php/Isync][isync/mbsync]], put your =.mbsyncrc= config file in =~/.emacs.d/mu4e/=. A [[https://gist.github.com/MatthewZMD/39cc00260486d17450f7228a4f36891f][sample]] is provided.
   2. Install [[https://www.djcbsoftware.nl/code/mu/][mu]].
   3. Execute the follwing commands
      #+BEGIN_SRC bash
        mkdir ~/Maildir/gmail/
        mbsync -c ~/.emacs.d/mu4e/.mbsyncrc -Dmn gmail
        mbsync -c ~/.emacs.d/mu4e/.mbsyncrc -a
        mu index --maildir=~/Maildir/
      #+END_SRC
      - If you are getting =Invalid Credentials= error and you are sure the password is correct, check [[https://appuals.com/fix-your-imap-server-wants-to-alert-you-invalid-credentials/][this]] link.
   #+INCLUDE: "~/.emacs.d/elisp/init-mu4e.el" src emacs-lisp :range-begin "Mu4ePac" :range-end "-Mu4ePac" :lines "42-157"
** Tramp
   [[https://www.emacswiki.org/emacs/TrampMode][Tramp]], short for Transparent Remote Access, Multiple Protocols is a package for editing remote files using a remote shell connection (rlogin, telnet, ssh).
*** Google Cloud Platform
    Connect to Google Cloud Platform using the following:
    #+BEGIN_SRC text
      /gssh:some-instance:/path/to/file
    #+END_SRC
   #+INCLUDE: "~/.emacs.d/elisp/init-tramp.el" src emacs-lisp :range-begin "TrampPac" :range-end "-TrampPac" :lines "41-58"
** PDF Tools
   [[https://github.com/politza/pdf-tools][PDF Tools]], an Emacs support library for PDF files. It works best on non-Windows OS.

   *Note*: You need [[https://linux.die.net/man/1/convert][convert]] provided from imagemagick to /Pick a Link and Jump/ with F.
   #+INCLUDE: "~/.emacs.d/elisp/init-pdf.el" src emacs-lisp :range-begin "PDFToolsPac" :range-end "-PDFToolsPac" :lines "44-56"
** LeetCode
   [[https://github.com/kaiwk/leetcode.el][LeetCode]], an Emacs LeetCode client. Note that this package is dependant on [[https://github.com/skeeto/emacs-aio][aio]] and [[https://github.com/davazp/graphql-mode][GraphQL]].
   #+INCLUDE: "~/.emacs.d/elisp/init-leetcode.el" src emacs-lisp :range-begin "LeetCodePac" :range-end "-LeetCodePac" :lines "44-53"
** Pyim
   [[https://github.com/tumashu/pyim][Pyim]], an Emacs Chinese Pinyin Input. It uses [[https://github.com/tumashu/posframe][posframe]] package to display candidates.

   我已经停止使用作者推荐的无痛中英切换，它对需要同时打英文和中文的情况不是很友好。如需切换输入法，请善用 =C-\= 。
   #+INCLUDE: "~/.emacs.d/elisp/init-pyim.el" src emacs-lisp :range-begin "PyimPac" :range-end "-PyimPac" :lines "41-59"
*** Pyim BaseDict
    [[https://github.com/tumashu/pyim-basedict][Pyim BaseDict]], the default Chinese-Pyim dictionary.
    #+INCLUDE: "~/.emacs.d/elisp/init-pyim.el" src emacs-lisp :range-begin "PyimBaseDictPac" :range-end "-PyimBaseDictPac" :lines "62-65"
** EPaint
   [[https://github.com/chuntaro/epaint][EPaint]], a simple paint tool for emacs.
   #+INCLUDE: "~/.emacs.d/elisp/init-epaint.el" src emacs-lisp :range-begin "EPaintPac" :range-end "-EPaintPac" :lines "44-54"
** Tetris
   Although [[https://www.emacswiki.org/emacs/TetrisMode][Tetris]] is part of Emacs, but there still could be some configurations.
   #+INCLUDE: "~/.emacs.d/elisp/init-games.el" src emacs-lisp :range-begin "TetrisConfig" :range-end "-TetrisConfig" :lines "41-54"
** Speed Type
   [[https://github.com/hagleitn/speed-type][Speed type]], a game to practice touch/speed typing in Emacs.
   #+INCLUDE: "~/.emacs.d/elisp/init-games.el" src emacs-lisp :range-begin "SpeedTypePac" :range-end "-SpeedTypePac" :lines "57-59"
** 2048 Game
   [[https://bitbucket.org/zck/2048.el][2048 Game]], an implementation of 2048 in Emacs.
   #+INCLUDE: "~/.emacs.d/elisp/init-games.el" src emacs-lisp :range-begin "2048Pac" :range-end "-2048Pac" :lines "62-64"
** Zone
   [[https://www.emacswiki.org/emacs/ZoneMode][Zone]], a minor-mode 'zones' Emacs out, choosing one of its random modes to obfuscate the current buffer.
   #+INCLUDE: "~/.emacs.d/elisp/init-zone.el" src emacs-lisp :range-begin "ZonePac" :range-end "-ZonePac" :lines "41-55"<|MERGE_RESOLUTION|>--- conflicted
+++ resolved
@@ -235,11 +235,7 @@
    Since all the configuration files are stored in =elisp/= folder, they need to be added to =load-path= now.
    #+INCLUDE: "~/.emacs.d/init.el" src emacs-lisp :range-begin "LoadPath" :range-end "-LoadPath"  :lines "89-103"
 ** Define Constants
-<<<<<<< HEAD
-   #+INCLUDE: "~/.emacs.d/elisp/init-const.el" src emacs-lisp :range-begin "Consts" :range-end "-Consts"  :lines "50-112"
-=======
    #+INCLUDE: "~/.emacs.d/elisp/init-const.el" src emacs-lisp :range-begin "Consts" :range-end "-Consts"  :lines "46-115"
->>>>>>> 88a371e4
 * Package Management
   Some packages are disabled with the =:disabled= tag, because I don't use them very often. They might not work.
 ** Melpa Packages
@@ -275,32 +271,21 @@
 * Global Functionalities
 ** User Information
    *Prerequisite*: Please update this file your personal info.
-   #+INCLUDE: "~/.emacs.d/elisp/init-const.el" src emacs-lisp :range-begin "UserInfo" :range-end "-UserInfo"" :lines "45-47"
+   #+INCLUDE: "~/.emacs.d/elisp/init-const.el" src emacs-lisp :range-begin "UserInfo" :range-end "-UserInfo"" :lines "41-43"
 ** Bindings
-<<<<<<< HEAD
-   #+INCLUDE: "~/.emacs.d/elisp/init-global-config.el" src emacs-lisp :range-begin "DefBindings" :range-end "-DefBindings"" :lines "54-70"
-=======
    #+INCLUDE: "~/.emacs.d/elisp/init-global-config.el" src emacs-lisp :range-begin "DefBindings" :range-end "-DefBindings"" :lines "49-63"
->>>>>>> 88a371e4
 ** Avy
    [[https://github.com/abo-abo/avy][Avy]], a nice way to move around text.
-   #+INCLUDE: "~/.emacs.d/elisp/init-avy.el" src emacs-lisp :range-begin "AvyPac" :range-end "-AvyPac" :lines "48-64"
+   #+INCLUDE: "~/.emacs.d/elisp/init-avy.el" src emacs-lisp :range-begin "AvyPac" :range-end "-AvyPac" :lines "44-54"
 ** Crux
    [[https://github.com/bbatsov/crux][Crux]], a Collection of Ridiculously Useful eXtensions for Emacs.
    #+INCLUDE: "~/.emacs.d/elisp/init-crux.el" src emacs-lisp :range-begin "CruxPac" :range-end "-CruxPac" :lines "41-52"
 ** Ivy, Amx, Counsel, Swiper
    [[https://github.com/abo-abo/swiper][Ivy]], a generic completion mechanism for Emacs. It utilizes [[https://github.com/DarwinAwardWinner/amx][Amx]], [[https://github.com/abo-abo/swiper][Counsel]] and [[https://github.com/abo-abo/swiper][Swiper]].
-   #+INCLUDE: "~/.emacs.d/elisp/init-search.el" src emacs-lisp :range-begin "IvyPac" :range-end "-IvyPac" :lines "49-85"
+   #+INCLUDE: "~/.emacs.d/elisp/init-search.el" src emacs-lisp :range-begin "IvyPac" :range-end "-IvyPac" :lines "45-74"
 ** Color Ripgrep
    [[https://github.com/manateelazycat/color-rg][Color rg]], a search and refactoring tool based on /ripgrep/ that is used to search text.
 
-<<<<<<< HEAD
-   *Prerequisite*: Please install [[https://github.com/BurntSushi/ripgrep#installation][ripgrep]] and ensure =rg= is in the =PATH=.
-   #+INCLUDE: "~/.emacs.d/elisp/init-search.el" src emacs-lisp :range-begin "ColorRGPac" :range-end "-ColorRGPac" :lines "88-92"
-** Snails
-   [[https://github.com/manateelazycat/snails][Snails]], a fuzzy search framework. It utilizes [[https://github.com/purcell/exec-path-from-shell][exec-path-from-shell]] if you are using Mac.
-   #+INCLUDE: "~/.emacs.d/elisp/init-search.el" src emacs-lisp :range-begin "SnailsPac" :range-end "-SnailsPac" :lines "95-121"
-=======
    *Prerequisite*: Ensure [[https://github.com/BurntSushi/ripgrep#installation][ripgrep]] and ensure =rg= is in =PATH=.
    #+INCLUDE: "~/.emacs.d/elisp/init-search.el" src emacs-lisp :range-begin "ColorRGPac" :range-end "-ColorRGPac" :lines "77-81"
 ** Find File In Project
@@ -311,7 +296,6 @@
 ** Snails
    [[https://github.com/manateelazycat/snails][Snails]], a fuzzy search framework. It utilizes [[https://github.com/purcell/exec-path-from-shell][exec-path-from-shell]] if you are using Mac.
    #+INCLUDE: "~/.emacs.d/elisp/init-search.el" src emacs-lisp :range-begin "SnailsPac" :range-end "-SnailsPac" :lines "90-110"
->>>>>>> 88a371e4
 ** Files Directories
 *** Dired
     Dired, the directory editor.
@@ -341,13 +325,8 @@
    #+INCLUDE: "~/.emacs.d/elisp/init-discover-my-major.el" src emacs-lisp :range-begin "DiscMyMajor" :range-end "-DiscMyMajor" :lines "41-43"
 ** Ace Window
    [[https://github.com/abo-abo/ace-window][Ace Window]], a package for selecting windows to switch to.
-<<<<<<< HEAD
-   #+INCLUDE: "~/.emacs.d/elisp/init-ace-window.el" src emacs-lisp :range-begin "AceWindowPac" :range-end "-AceWindowPac"  :lines "41-45"
-** Shells
-=======
    #+INCLUDE: "~/.emacs.d/elisp/init-ace-window.el" src emacs-lisp :range-begin "AceWindowPac" :range-end "-AceWindowPac"  :lines "41-43"
 ** Terminal
->>>>>>> 88a371e4
 *** Aweshell
     [[https://github.com/manateelazycat/aweshell][Aweshell]], shell extension base on eshell with better features.
     #+INCLUDE: "~/.emacs.d/elisp/init-shell.el" src emacs-lisp :range-begin "AweshellPac" :range-end "-AweshellPac" :lines "44-50"
@@ -362,33 +341,23 @@
     #+INCLUDE: "~/.emacs.d/elisp/init-shell.el" src emacs-lisp :range-begin "TermKeysPac" :range-end "-TermKeysPac" :lines "92-95"
 ** Sudo Edit
    [[https://github.com/nflath/sudo-edit][Sudo Edit]], an utility for opening files with =sudo=.
-<<<<<<< HEAD
-   #+INCLUDE: "~/.emacs.d/elisp/init-global-config.el" src emacs-lisp :range-begin "SudoEditPac" :range-end "-SudoEditPac" :lines "49-51"
-=======
    #+INCLUDE: "~/.emacs.d/elisp/init-global-config.el" src emacs-lisp :range-begin "SudoEditPac" :range-end "-SudoEditPac" :lines "44-46"
 ** Ibuffer
    [[https://www.emacswiki.org/emacs/IbufferMode][Ibuffer]], an advanced replacement for BufferMenu, which lets you operate on buffers much in the same manner as Dired.
 
    It uses [[https://github.com/purcell/ibuffer-vc][IBuffer VC]] that group buffers by git project and show file state.
    #+INCLUDE: "~/.emacs.d/elisp/init-buffer.el" src emacs-lisp :range-begin "IBufferPac" :range-end "-IBufferPac" :lines "41-61"
->>>>>>> 88a371e4
 ** Configs
    Some essential configs that make my life a lot easier.
 *** UTF-8 Coding System
     Use UTF-8 as much as possible with unix line endings.
-<<<<<<< HEAD
-    #+INCLUDE: "~/.emacs.d/elisp/init-global-config.el" src emacs-lisp :range-begin "UTF8Coding" :range-end "-UTF8Coding" :lines "72-83"
-*** Optimize Editing Experience
-    #+INCLUDE: "~/.emacs.d/elisp/init-global-config.el" src emacs-lisp :range-begin "EditExp" :range-end "-EditExp" :lines "86-113"
-=======
     #+INCLUDE: "~/.emacs.d/elisp/init-global-config.el" src emacs-lisp :range-begin "UTF8Coding" :range-end "-UTF8Coding" :lines "66-77"
 *** Optimize Editing Experience
     #+INCLUDE: "~/.emacs.d/elisp/init-global-config.el" src emacs-lisp :range-begin "EditExp" :range-end "-EditExp" :lines "80-107"
->>>>>>> 88a371e4
 *** History
-    #+INCLUDE: "~/.emacs.d/elisp/init-global-config.el" src emacs-lisp :range-begin "History" :range-end "-History" :lines "116-140"
+    #+INCLUDE: "~/.emacs.d/elisp/init-global-config.el" src emacs-lisp :range-begin "History" :range-end "-History" :lines "110-134"
 *** Small Configs
-    #+INCLUDE: "~/.emacs.d/elisp/init-global-config.el" src emacs-lisp :range-begin "SmallConfigs" :range-end "-SmallConfigs" :lines "143-179"
+    #+INCLUDE: "~/.emacs.d/elisp/init-global-config.el" src emacs-lisp :range-begin "SmallConfigs" :range-end "-SmallConfigs" :lines "137-173"
 ** Functions
    Important functions.
 *** Resize Window Width / Height Functions
@@ -430,13 +399,7 @@
     #+INCLUDE: "~/.emacs.d/elisp/init-fonts.el" src emacs-lisp :range-begin "FontFun" :range-end "-FontFun" :lines "50-69"
 *** All The Icons
     [[https://github.com/domtronn/all-the-icons.el][All The Icons]], a utility package to collect various Icon Fonts. Enable only in GUI Emacs.
-<<<<<<< HEAD
-    #+INCLUDE: "~/.emacs.d/elisp/init-all-the-icons.el" src emacs-lisp :range-begin "ATIPac" :range-end "-ATIPac" :lines "44-45"
-    [[https://github.com/jtbm37/all-the-icons-dired][All The Icons Dired]], an icon set for Dired.
-    #+INCLUDE: "~/.emacs.d/elisp/init-all-the-icons.el" src emacs-lisp :range-begin "ATIDiredPac" :range-end "-ATIDiredPac" :lines "48-55"
-=======
     #+INCLUDE: "~/.emacs.d/elisp/init-fonts.el" src emacs-lisp :range-begin "ATIPac" :range-end "-ATIPac" :lines "72-73"
->>>>>>> 88a371e4
 ** Smooth Scrolling
    Configurations to smooth scrolling.
    #+INCLUDE: "~/.emacs.d/elisp/init-scroll.el" src emacs-lisp :range-begin "SmoothScroll" :range-end "-SmoothScroll" :lines "41-54"
@@ -545,11 +508,7 @@
    [[https://github.com/emacs-lsp/dap-mode][Debug Adapter Protocol Mode]], a client/library for the [[https://code.visualstudio.com/api/extension-guides/debugger-extension][Debug Adapter Protocol]].
 
    *Prerequisite*: See [[https://github.com/emacs-lsp/dap-mode#configuration][Configuration]] to configure DAP appropriately.
-<<<<<<< HEAD
-   #+INCLUDE: "~/.emacs.d/elisp/init-lsp.el" src emacs-lisp :range-begin "DAPPac" :range-end "-DAPPac" :lines "90-109"
-=======
    #+INCLUDE: "~/.emacs.d/elisp/init-lsp.el" src emacs-lisp :range-begin "DAPPac" :range-end "-DAPPac" :lines "90-100"
->>>>>>> 88a371e4
 ** Company
 *** Company Mode
     [[http://company-mode.github.io/][Company]], a text completion framework for Emacs.
@@ -635,8 +594,7 @@
   #+BEGIN_SRC bash
     npm i -g typescript
     npm i -g typescript-language-server
-  #
-+END_SRC
+  #+END_SRC
 ** Web Mode
    [[https://github.com/fxbois/web-mode][Web mode]], a major mode for editing web templates.
    #+INCLUDE: "~/.emacs.d/elisp/init-webdev.el" src emacs-lisp :range-begin "WebModePac" :range-end "-WebModePac" :lines "41-48"
