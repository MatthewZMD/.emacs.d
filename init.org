#+OPTIONS: toc:nil
#+EXPORT_FILE_NAME: README
* M-EMACS
* Table of Contents                                               :TOC_2_ORG:
- [[M-EMACS][M-EMACS]]
- [[About EMACS][About EMACS]]
- [[About M-EMACS][About M-EMACS]]
  - [[Screenshot][Screenshot]]
  - [[About README][About README]]
  - [[Installation][Installation]]
  - [[Modification][Modification]]
  - [[Contribution][Contribution]]
  - [[Special Thanks][Special Thanks]]
- [[Startup][Startup]]
  - [[Lexical Binding][Lexical Binding]]
  - [[Early Init][Early Init]]
  - [[Garbage Collection][Garbage Collection]]
  - [[Load Path][Load Path]]
  - [[Define Constants][Define Constants]]
- [[Package Management][Package Management]]
  - [[Melpa Packages][Melpa Packages]]
  - [[Non-Melpa Packages][Non-Melpa Packages]]
  - [[Configure Package Manager][Configure Package Manager]]
  - [[Use Package][Use Package]]
  - [[Auto Package Update][Auto Package Update]]
  - [[Diminish][Diminish]]
- [[Global Functionalities][Global Functionalities]]
  - [[User Information][User Information]]
  - [[Bindings][Bindings]]
  - [[Avy][Avy]]
  - [[Crux][Crux]]
  - [[Ivy, Amx, Counsel, Swiper][Ivy, Amx, Counsel, Swiper]]
  - [[Color Ripgrep][Color Ripgrep]]
  - [[Snails][Snails]]
  - [[Files Directories][Files Directories]]
  - [[Winner][Winner]]
  - [[Which Key][Which Key]]
  - [[Popup Kill Ring][Popup Kill Ring]]
  - [[Undo Tree][Undo Tree]]
  - [[Discover My Major][Discover My Major]]
  - [[Ace Window][Ace Window]]
  - [[Shells][Shells]]
  - [[Sudo Edit][Sudo Edit]]
  - [[Configs][Configs]]
  - [[Functions][Functions]]
- [[User Interface Enhancements][User Interface Enhancements]]
  - [[Doom Themes][Doom Themes]]
  - [[Doom Modeline][Doom Modeline]]
  - [[Dashboard][Dashboard]]
  - [[Fonts and Icons][Fonts and Icons]]
  - [[Smooth Scrolling][Smooth Scrolling]]
  - [[Prettify Symbols][Prettify Symbols]]
  - [[UI Configs][UI Configs]]
- [[General Programming][General Programming]]
  - [[Magit][Magit]]
  - [[Projectile][Projectile]]
  - [[Treemacs][Treemacs]]
  - [[YASnippet][YASnippet]]
  - [[Flycheck][Flycheck]]
  - [[Dumb Jump][Dumb Jump]]
  - [[Parenthesis][Parenthesis]]
  - [[Indentation][Indentation]]
  - [[Quickrun][Quickrun]]
  - [[Format All][Format All]]
  - [[Evil Nerd Commenter][Evil Nerd Commenter]]
  - [[Editing][Editing]]
  - [[Headers][Headers]]
  - [[Jupyter Notebook][Jupyter Notebook]]
  - [[LSP][LSP]]
  - [[DAP][DAP]]
  - [[Company][Company]]
- [[Programming][Programming]]
  - [[Java][Java]]
  - [[C/C++/Objective C][C/C++/Objective C]]
  - [[Golang][Golang]]
  - [[Python][Python]]
  - [[Haskell][Haskell]]
  - [[ESS][ESS]]
  - [[TeX][TeX]]
- [[Web Development][Web Development]]
  - [[Web Mode][Web Mode]]
  - [[JavaScript/TypeScript][JavaScript/TypeScript]]
  - [[Emmet][Emmet]]
  - [[Instant Rename Tag][Instant Rename Tag]]
  - [[JSON][JSON]]
- [[Miscellaneous][Miscellaneous]]
  - [[Org][Org]]
  - [[EAF][EAF]]
  - [[ERC][ERC]]
  - [[EWW][EWW]]
  - [[MU4E][MU4E]]
  - [[Tramp][Tramp]]
  - [[PDF Tools][PDF Tools]]
  - [[LeetCode][LeetCode]]
  - [[Pyim][Pyim]]
  - [[EPaint][EPaint]]
  - [[Tetris][Tetris]]
  - [[Speed Type][Speed Type]]
  - [[2048 Game][2048 Game]]
  - [[Zone][Zone]]

* About EMACS
  Emacs changes how you /think/ about programming.

  Emacs is *totally introspectable*. You can always find out 'what code runs when I press this button?'.

  Emacs is an *incremental programming environment*. There's no edit-compile-run cycle. There isn't even an edit-run cycle. You can execute snippets of code and gradually turn them into a finished project. There's no distinction between your editor and your interpreter.

  Emacs is a *mutable environment*. You can set variables, tweak functions with advice, or redefine entire functions. Nothing is off-limits.

  Emacs provides *functionality without applications*. Rather than separate applications, functionality is all integrated into your Emacs instance. Amazingly, this works. Ever wanted to use the same snippet tool for writing C++ classes as well as emails?

  Emacs is full of *incredible software concepts that haven't hit the mainstream yet*. For example:
  - Many platforms have a single item clipboard. Emacs has an *infinite clipboard*.
  - If you undo a change, and then continue editing, you can't redo the original change. Emacs allows *undoing to any historical state*, even allowing tree-based exploration of history.
  - Emacs supports a *reverse variable search*: you can find variables with a given value.
  - You can perform *structural editing* of code, allowing you to make changes without breaking syntax. This works for lisps (paredit) and non-lisps (smartparens).
  - Many applications use a modal GUI: for example, you can't do other edits during a find-and-replace operation. Emacs provides *recursive editing* that allow you to suspend what you're currently doing, perform other edits, then continue the original task.
  Emacs has a *documentation culture*. Emacs includes a usage manual, a lisp programming manual, pervasive docstrings and even an interactive tutorial.

  Emacs has a *broad ecosystem*. If you want to edit code in a niche language, there's probably an Emacs package for it.

  Emacs doesn't have a monopoly on good ideas, and there are other great tools out there. Nonetheless, we believe the [[https://i.stack.imgur.com/7Cu9Z.jpg][Emacs learning curve]] pays off.

  /This beautifully written *About EMACS* section credits to [[https://github.com/remacs/remacs][Remacs]]./
* About M-EMACS
  M-EMACS is a custom GNU Emacs setup and configurations that aims not only to enhance the default Emacs experience, and hopefully be a sample that everyone can easily navigate and reference through a highly detailed README that contains 99% of the *entire* configuration code.

  As a young EMACSer, I have experienced the struggle to find a detailed configuration that is loosely coupled and highly readable. This mostly due to the nature of source codes, sometimes comments are harder to notice or simply not enough. Therefore I decided to construct this README and present any human-readable explanation in a much more human-friendly way. Anyone, particularly Emacs beginners who have no idea where to start with their personal config, is more than welcome to read through this document and copy/paste any part to use it on their own.

  This configuration is designed and tested for *GNU Emacs 26.1 and above only*. However, it is suggested to use *emacs27*, the latest version currently available.
** Screenshot
   [[file:images/Sample.png]]
** About README
   This README is originated from =init.org= that is generated using =M-x org-gfm-export-to-markdown=. Every block of code is generated through this function - it exports sections of code from the =elisp/= directory. You will not see their presence in =init.org=.
** Installation
   1. Install [[https://www.gnu.org/software/emacs/][GNU Emacs]].
      - (Optional) On Ubuntu, =emacs-snapshot= is a great way to get latest version of Emacs.
        #+BEGIN_SRC bash
          sudo add-apt-repository -y ppa:ubuntu-elisp
          sudo apt-get update
          sudo apt-get install emacs-snapshot
        #+END_SRC
      - (Optional) Build latest Emacs from source.
        #+BEGIN_SRC bash
          # Install essential build tools
          sudo apt-get install build-essential texinfo libx11-dev libxpm-dev libjpeg-dev libpng-dev libgif-dev libtiff-dev libgtk2.0-dev libncurses-dev gnutls-dev libgtk-3-dev git autoconf
          # Clone source
          git clone --depth=1 https://github.com/emacs-mirror/emacs.git
          # Go to source
          cd emacs/
          # Build Emacs
          ./autogen.sh
          ./configure --with-mailutils
          make
          # Install (optional)
          sudo make install
        #+END_SRC
   2. Clone this repo to =HOME= or =~/= path using [[https://git-scm.com/][git]] and update all the submodules.
      #+BEGIN_SRC bash
        cd ~
        git clone --recurse-submodules -j8 https://github.com/MatthewZMD/.emacs.d.git
        cd .emacs.d
      #+END_SRC
   3. Ensure a stable connection to Melpa Packages, then open Emacs.
   4. Enter =y= when prompted with =Auto-update packages now?=, wait for all packages to install.
   5. In your favorite browser, =Ctrl-f Prerequisite= through this README and follow the *Prerequisite* instructions.
   6. Restart Emacs.
*** Further Updates
    I will be updating M-EMACS from time to time, it is best to =git pull= once a while to stay up to date.

    Please also execute =git submodule update --recursive --remote= to sync with all the submodules.
** Modification
   You have the permission to use, modify, distribute in any way you want.

   However, what is /free/ stays /free/. After all, this is [[file:LICENSE][GPL]].

   *Remember* you must manually sync this README with all the new changes you made by:
   1. Please do *NOT* edit this =README.md= file, edit =init.org= instead!
   2. If you add a new mode, create a new =<file-name>.el= file in =elisp/= directory.
   3. Put =(require '<file-name>)= in [[file:init.el][init.el]] accordingly.
   4. Add =#+INCLUDE: "~/.emacs.d/elisp/<place-holder>.el" src emacs-lisp :range-begin "<start-line-wrapper-exclusive>" :range-end "<end-line-wrapper-exclusive>"= in the appropriate section in =init.org=.
   5. Enter =C-x C-s= to save and update =:lines=. (if you don't see the updated effect, run =M-x save-and-update-includes= manually)
   6. Call =M-x org-gfm-export-to-markdown= to update =README.md= automatically.
** Contribution
   If you spotted a bug or you have any suggestions, please fill in an issue. If you have something to fix, feel free to create a pull request.
** Special Thanks
   Everyone starts somewhere, and I started here.
  - [[https://github.com/seagle0128/.emacs.d][Vincent Zhang's Centaur Emacs]]
  - [[https://github.com/hlissner/doom-emacs][Henrik Lissner's Doom Emacs]]
  - [[https://github.com/poncie/.emacs.d][Poncie Reyes's .emacs.d]]

* Startup
** Lexical Binding
   Use lexical-binding. [[https://nullprogram.com/blog/2016/12/22/][Why?]]
   #+BEGIN_QUOTE
   Until Emacs 24.1 (June 2012), Elisp only had dynamically scoped variables, a feature, mostly by accident, common to old lisp dialects. While dynamic scope has some selective uses, it’s widely regarded as a mistake for local variables, and virtually no other languages have adopted it.
   #+END_QUOTE
   #+INCLUDE: "~/.emacs.d/init.el" src emacs-lisp :lines "1-2"
** Early Init
   Emacs27 introduces =early-init.el=, which is run before =init.el=, before package and UI initialization happens.
*** Compatibility With 26
    Ensure =emacs-version>=26=, manually require =early-init= configurations if =emacs-version<27=.
    #+INCLUDE: "~/.emacs.d/init.el" src emacs-lisp :range-begin "CheckVer" :range-end "-CheckVer" :lines "41-53"
*** Defer Garbage Collection
    Defer garbage collection further back in the startup process, according to [[https://github.com/hlissner/doom-emacs/blob/develop/docs/faq.org#how-does-doom-start-up-so-quickly][hlissner]].
    #+BEGIN_QUOTE
    The GC eats up quite a bit of time, easily doubling startup time. The trick is to turn up the memory threshold as early as possible.
    #+END_QUOTE
    #+INCLUDE: "~/.emacs.d/early-init.el" src emacs-lisp :range-begin "DeferGC" :range-end "-DeferGC"  :lines "42-43"
*** Disable =package-enable-at-startup=
    Package initialize occurs automatically, before =user-init-file= is loaded, but after =early-init-file=.
    We handle package initialization, so we must prevent Emacs from doing it early!
    #+INCLUDE: "~/.emacs.d/early-init.el" src emacs-lisp :range-begin "UnsetPES" :range-end "-UnsetPES"  :lines "46-47"
*** Unset =file-name-handler-alist=
    Every file opened and loaded by Emacs will run through this list to check for a proper handler for the file, but during startup, it won’t need any of them.
    #+INCLUDE: "~/.emacs.d/early-init.el" src emacs-lisp :range-begin "UnsetFNHA" :range-end "-UnsetFNHA" :lines "50-52"
*** Disable =site-run-file=
    #+INCLUDE: "~/.emacs.d/early-init.el" src emacs-lisp :range-begin "UnsetSRF" :range-end "-UnsetSRF" :lines "55-56"
*** Disable Unnecessary Interface
    It will be faster to disable them here before they've been initialized.
    #+INCLUDE: "~/.emacs.d/early-init.el" src emacs-lisp :range-begin "DisableUnnecessaryInterface" :range-end "-DisableUnnecessaryInterface" :lines "59-64"
** Garbage Collection
*** Set =gc-cons-threshold= Smaller for Interactive Use
    A large =gc-cons-threshold= may cause freezing and stuttering during long-term interactive use.

    If you experience freezing, decrease this amount, if you increase stuttering, increase this amount.
    #+INCLUDE: "~/.emacs.d/init.el" src emacs-lisp :range-begin "BetterGC" :range-end "-BetterGC" :lines "56-66"
    Garbage Collect when Emacs is out of focus and avoid garbage collection when using minibuffer.
    #+INCLUDE: "~/.emacs.d/init.el" src emacs-lisp :range-begin "AutoGC" :range-end "-AutoGC" :lines "69-86"
** Load Path
   Since all the configuration files are stored in =elisp/= folder, they need to be added to =load-path= now.
   #+INCLUDE: "~/.emacs.d/init.el" src emacs-lisp :range-begin "LoadPath" :range-end "-LoadPath"  :lines "89-103"
** Define Constants
   #+INCLUDE: "~/.emacs.d/elisp/init-const.el" src emacs-lisp :range-begin "Consts" :range-end "-Consts"  :lines "46-108"
* Package Management
  Some packages are disabled with the =:disabled= tag, because I don't use them very often. They might not work.
** Melpa Packages
   Configure package archives, where to install online packages and add them to =load-path=.
   #+INCLUDE: "~/.emacs.d/elisp/init-package.el" src emacs-lisp :range-begin "MelpaPackages" :range-end "-MelpaPackages" :lines "42-52"
** Non-Melpa Packages
   Add packages contained in =site-elisp/= to =load-path= too.
*** Add Packages Manually from Git
    #+BEGIN_SRC bash
      cd site-elisp/
      git submodule add https://github.com/foo/bar.git
    #+END_SRC
    Verify =/.gitmodules= file that the newly added package exist.
*** Update Manually Added Packages
    #+BEGIN_SRC bash
      git submodule init
      git submodule update
    #+END_SRC
** Configure Package Manager
   #+INCLUDE: "~/.emacs.d/elisp/init-package.el" src emacs-lisp :range-begin "ConfigurePackageManager" :range-end "-ConfigurePackageManager" :lines "55-63"
** Use Package
   My Emacs configuration is almost entirely dependant on [[https://github.com/jwiegley/use-package][use-package]].
   #+BEGIN_QUOTE
   The =use-package= macro allows you to isolate package configuration in your .emacs file in a way that is both performance-oriented and, well, tidy. I created it because I have over 80 packages that I use in Emacs, and things were getting difficult to manage. Yet with this utility my total load time is around 2 seconds, with no loss of functionality!
   #+END_QUOTE
   #+INCLUDE: "~/.emacs.d/elisp/init-package.el" src emacs-lisp :range-begin "ConfigureUsePackage" :range-end "-ConfigureUsePackage"  :lines "66-80"
** Auto Package Update
   [[https://github.com/rranelli/auto-package-update.el][Auto package update]] automatically updates installed packages if at least =auto-package-update-interval= days have passed since the last update.
   #+INCLUDE: "~/.emacs.d/elisp/init-package.el" src emacs-lisp :range-begin "AutoPackageUpdate" :range-end "-AutoPackageUpdate" :lines "83-92"
** Diminish
   [[https://github.com/emacsmirror/diminish][Diminish]], a feature that removes certain minor modes from mode-line.
   #+INCLUDE: "~/.emacs.d/elisp/init-package.el" src emacs-lisp :range-begin "DimPac" :range-end "-DimPac" :lines "95-96"
* Global Functionalities
** User Information
   *Prerequisite*: Please update this file your personal info.
   #+INCLUDE: "~/.emacs.d/elisp/init-const.el" src emacs-lisp :range-begin "UserInfo" :range-end "-UserInfo"" :lines "41-43"
** Bindings
<<<<<<< HEAD
   #+INCLUDE: "~/.emacs.d/elisp/init-global-config.el" src emacs-lisp :range-begin "DefBindings" :range-end "-DefBindings"" :lines "44-58"
** Ivy
*** Ivy, Amx, Counsel, Swiper
    [[https://github.com/abo-abo/swiper][Ivy]], a generic completion mechanism for Emacs. It utilizes [[https://github.com/DarwinAwardWinner/amx][Amx]], [[https://github.com/abo-abo/swiper][Counsel]] and [[https://github.com/abo-abo/swiper][Swiper]].
    #+INCLUDE: "~/.emacs.d/elisp/init-search.el" src emacs-lisp :range-begin "IvyPac" :range-end "-IvyPac" :lines "45-67"
*** Ivy Posframe
    [[https://github.com/tumashu/ivy-posframe][Ivy Posframe]], an Ivy extension that uses posframe to show its candidate menu.
    #+INCLUDE: "~/.emacs.d/elisp/init-search.el" src emacs-lisp :range-begin "IvyPosframePac" :range-end "-IvyPosframePac" :lines "70-80"
** Color RG
   [[https://github.com/manateelazycat/color-rg][Color-RG]], a search and refactoring tool based on /ripgrep/ that is used to search text.

   *Prerequisite*: Please install [[https://github.com/BurntSushi/ripgrep#installation][ripgrep]] and add =rg= to the =PATH=.
   #+INCLUDE: "~/.emacs.d/elisp/init-search.el" src emacs-lisp :range-begin "ColorRGPac" :range-end "-ColorRGPac" :lines "83-87"
** Snails
   [[https://github.com/manateelazycat/snails][Snails]], a fuzzy search framework. It utilizes [[https://github.com/purcell/exec-path-from-shell][exec-path-from-shell]] if you are using Mac.
   #+INCLUDE: "~/.emacs.d/elisp/init-search.el" src emacs-lisp :range-begin "SnailsPac" :range-end "-SnailsPac" :lines "90-116"
=======
   #+INCLUDE: "~/.emacs.d/elisp/init-global-config.el" src emacs-lisp :range-begin "DefBindings" :range-end "-DefBindings"" :lines "49-65"
>>>>>>> 93a2ffd0
** Avy
   [[https://github.com/abo-abo/avy][Avy]], a nice way to move around text.
   #+INCLUDE: "~/.emacs.d/elisp/init-avy.el" src emacs-lisp :range-begin "AvyPac" :range-end "-AvyPac" :lines "44-54"
** Crux
   [[https://github.com/bbatsov/crux][Crux]], a Collection of Ridiculously Useful eXtensions for Emacs.
   #+INCLUDE: "~/.emacs.d/elisp/init-crux.el" src emacs-lisp :range-begin "CruxPac" :range-end "-CruxPac" :lines "41-52"
** Ivy, Amx, Counsel, Swiper
   [[https://github.com/abo-abo/swiper][Ivy]], a generic completion mechanism for Emacs. It utilizes [[https://github.com/DarwinAwardWinner/amx][Amx]], [[https://github.com/abo-abo/swiper][Counsel]] and [[https://github.com/abo-abo/swiper][Swiper]].
   #+INCLUDE: "~/.emacs.d/elisp/init-search.el" src emacs-lisp :range-begin "IvyPac" :range-end "-IvyPac" :lines "45-74"
** Color Ripgrep
   [[https://github.com/manateelazycat/color-rg][Color rg]], a search and refactoring tool based on /ripgrep/ that is used to search text.

   *Prerequisite*: Please install [[https://github.com/BurntSushi/ripgrep#installation][ripgrep]] and ensure =rg= is in the =PATH=.
   #+INCLUDE: "~/.emacs.d/elisp/init-search.el" src emacs-lisp :range-begin "ColorRGPac" :range-end "-ColorRGPac" :lines "77-81"
** Snails
   [[https://github.com/manateelazycat/snails][Snails]], a fuzzy search framework. It utilizes [[https://github.com/purcell/exec-path-from-shell][exec-path-from-shell]] if you are using Mac.
   #+INCLUDE: "~/.emacs.d/elisp/init-search.el" src emacs-lisp :range-begin "SnailsPac" :range-end "-SnailsPac" :lines "84-110"
** Files Directories
*** Dired
    Dired, the directory editor.
    #+INCLUDE: "~/.emacs.d/elisp/init-dired.el" src emacs-lisp :range-begin "DiredPackage" :range-end "-DiredPackage" :lines "41-73"
*** Disk Usage
    [[https://gitlab.com/ambrevar/emacs-disk-usage][Disk Usage]], a file system analyzer that offers a tabulated view of file listings sorted by size.
    #+INCLUDE: "~/.emacs.d/elisp/init-dired.el" src emacs-lisp :range-begin "DiskUsage" :range-end "-DiskUsage" :lines "76-78"
*** Super Save
    [[https://github.com/bbatsov/super-save][Super Save]], enables save when switching between buffers, an Emacs frame losing focus, etc.
    #+INCLUDE: "~/.emacs.d/elisp/init-dired.el" src emacs-lisp :range-begin "SuperSave" :range-end "-SuperSave" :lines "81-89"
*** Save All Buffers
    #+INCLUDE: "~/.emacs.d/elisp/init-dired.el" src emacs-lisp :range-begin "SaveAllBuffers" :range-end "-SaveAllBuffers" :lines "92-98"
** Winner
   Winner, a mode to restore previous window layouts.
   #+INCLUDE: "~/.emacs.d/elisp/init-winner.el" src emacs-lisp :range-begin "WinnerPac" :range-end "-WinnerPac" :lines "41-57"
** Which Key
   [[https://github.com/justbur/emacs-which-key][Which Key]], a feature that displays the key bindings following the incomplete command.
   #+INCLUDE: "~/.emacs.d/elisp/init-which-key.el" src emacs-lisp :range-begin "WhichKeyPac" :range-end "-WhichKeyPac" :lines "41-48"
** Popup Kill Ring
   [[https://github.com/waymondo/popup-kill-ring][Popup Kill Ring]], a feature that provides the ability to browse Emacs kill ring in autocomplete style popup menu.
   #+INCLUDE: "~/.emacs.d/elisp/init-popup-kill-ring.el" src emacs-lisp :range-begin "PopKillRing" :range-end "-PopKillRing" :lines "41-43"
** Undo Tree
   [[https://www.emacswiki.org/emacs/UndoTree][Undo tree]], a feature that provides a visualization of the undos in a file.
   #+INCLUDE: "~/.emacs.d/elisp/init-undo-tree.el" src emacs-lisp :range-begin "UndoTreePac" :range-end "-UndoTreePac" :lines "41-48"
** Discover My Major
   [[https://github.com/jguenther/discover-my-major][Discover my major]], a feature that discovers key bindings and their meaning for the current Emacs major mode.
   #+INCLUDE: "~/.emacs.d/elisp/init-discover-my-major.el" src emacs-lisp :range-begin "DiscMyMajor" :range-end "-DiscMyMajor" :lines "41-43"
** Ace Window
   [[https://github.com/abo-abo/ace-window][Ace Window]], a package for selecting windows to switch to.
   #+INCLUDE: "~/.emacs.d/elisp/init-ace-window.el" src emacs-lisp :range-begin "AceWindowPac" :range-end "-AceWindowPac"  :lines "41-45"
** Shells
*** Aweshell
    [[https://github.com/manateelazycat/aweshell][Aweshell]], shell extension base on eshell with better features.
    #+INCLUDE: "~/.emacs.d/elisp/init-shell.el" src emacs-lisp :range-begin "AweshellPac" :range-end "-AweshellPac" :lines "44-50"
*** Shell Here
    [[https://github.com/ieure/shell-here][Shell Here]], a tool that opens a shell buffer in (or relative to) =default-directory=.
    #+INCLUDE: "~/.emacs.d/elisp/init-shell.el" src emacs-lisp :range-begin "ShellHerePac" :range-end "-ShellHerePac" :lines "53-58"
*** MultiTerm
    [[https://www.emacswiki.org/emacs/MultiTerm][MultiTerm]], a mode based on term.el, for managing multiple terminal buffers in Emacs.
    #+INCLUDE: "~/.emacs.d/elisp/init-shell.el" src emacs-lisp :range-begin "MultiTermPac" :range-end "-MultiTermPac" :lines "61-69"
*** Term Keys
    [[https://github.com/CyberShadow/term-keys][Term Keys]], a lossless keyboard input for Emacs in terminal emulators.
    #+INCLUDE: "~/.emacs.d/elisp/init-shell.el" src emacs-lisp :range-begin "TermKeysPac" :range-end "-TermKeysPac" :lines "72-75"
** Sudo Edit
   [[https://github.com/nflath/sudo-edit][Sudo Edit]], an utility for opening files with =sudo=.
   #+INCLUDE: "~/.emacs.d/elisp/init-global-config.el" src emacs-lisp :range-begin "SudoEditPac" :range-end "-SudoEditPac" :lines "44-46"
** Configs
   Some essential configs that make my life a lot easier.
*** UTF-8 Coding System
    Use UTF-8 as much as possible with unix line endings.
<<<<<<< HEAD
    #+INCLUDE: "~/.emacs.d/elisp/init-global-config.el" src emacs-lisp :range-begin "UTF8Coding" :range-end "-UTF8Coding" :lines "60-74"
*** Optimize Editing Experience
    #+INCLUDE: "~/.emacs.d/elisp/init-global-config.el" src emacs-lisp :range-begin "EditExp" :range-end "-EditExp" :lines "77-95"
*** History
    #+INCLUDE: "~/.emacs.d/elisp/init-global-config.el" src emacs-lisp :range-begin "History" :range-end "-History" :lines "98-121"
*** Small Configs
    #+INCLUDE: "~/.emacs.d/elisp/init-global-config.el" src emacs-lisp :range-begin "SmallConfigs" :range-end "-SmallConfigs" :lines "124-160"
=======
    #+INCLUDE: "~/.emacs.d/elisp/init-global-config.el" src emacs-lisp :range-begin "UTF8Coding" :range-end "-UTF8Coding" :lines "68-79"
*** Optimize Editing Experience
    #+INCLUDE: "~/.emacs.d/elisp/init-global-config.el" src emacs-lisp :range-begin "EditExp" :range-end "-EditExp" :lines "82-109"
*** History
    #+INCLUDE: "~/.emacs.d/elisp/init-global-config.el" src emacs-lisp :range-begin "History" :range-end "-History" :lines "112-136"
*** Small Configs
    #+INCLUDE: "~/.emacs.d/elisp/init-global-config.el" src emacs-lisp :range-begin "SmallConfigs" :range-end "-SmallConfigs" :lines "139-175"
>>>>>>> 93a2ffd0
** Functions
   Important functions.
*** Resize Window Width / Height Functions
    #+INCLUDE: "~/.emacs.d/elisp/init-func.el" src emacs-lisp :range-begin "ResizeWidthheight" :range-end "-ResizeWidthheight" :lines "44-82"
*** Edit This Configuration File Shortcut
    #+INCLUDE: "~/.emacs.d/elisp/init-func.el" src emacs-lisp :range-begin "EditConfig" :range-end "-EditConfig" :lines "85-91"
*** Update Org Mode Include Automatically
    Update Org Mode INCLUDE Statements Automatically from [[http://endlessparentheses.com/updating-org-mode-include-statements-on-the-fly.html][Artur Malabarba]].
    #+INCLUDE: "~/.emacs.d/elisp/init-func.el" src emacs-lisp :range-begin "OrgIncludeAuto" :range-end "-OrgIncludeAuto" :lines "94-139"
*** MiniBuffer Functions
    #+INCLUDE: "~/.emacs.d/elisp/init-func.el" src emacs-lisp :range-begin "BetterMiniBuffer" :range-end "-BetterMiniBuffer" :lines "142-151"
*** Display Line Overlay
    #+INCLUDE: "~/.emacs.d/elisp/init-func.el" src emacs-lisp :range-begin "DisplayLineOverlay" :range-end "-DisplayLineOverlay" :lines "154-166"
*** Read Lines From File
    #+INCLUDE: "~/.emacs.d/elisp/init-func.el" src emacs-lisp :range-begin "ReadLines" :range-end "-ReadLines" :lines "169-173"
*** Where Am I
    #+INCLUDE: "~/.emacs.d/elisp/init-func.el" src emacs-lisp :range-begin "WhereAmI" :range-end "-WhereAmI" :lines "176-180"
* User Interface Enhancements
** Doom Themes
   [[https://github.com/hlissner/emacs-doom-themes][Doom Themes]], an UI plugin and pack of themes.
   #+INCLUDE: "~/.emacs.d/elisp/init-theme.el" src emacs-lisp :range-begin "DoomThemes" :range-end "-DoomThemes" :lines "45-54"
** Doom Modeline
   [[https://github.com/seagle0128/doom-modeline][Doom Modeline]], a modeline from DOOM Emacs, but more powerful and faster.
   #+INCLUDE: "~/.emacs.d/elisp/init-theme.el" src emacs-lisp :range-begin "DoomModeline" :range-end "-DoomModeline" :lines "57-67"
** Dashboard
*** Dashboard
    [[https://github.com/rakanalh/emacs-dashboard][Dashboard]], an extensible Emacs startup screen.

    Use either =KEC_Dark_BK.png= or =KEC_Light_BK.png= depends on the backgrond theme.
    #+INCLUDE: "~/.emacs.d/elisp/init-dashboard.el" src emacs-lisp :range-begin "DashboardPac" :range-end "-DashboardPac" :lines "41-83"
*** Page Break Lines
    [[https://github.com/purcell/page-break-lines][Page-break-lines]], a feature that displays ugly form feed characters as tidy horizontal rules.
    #+INCLUDE: "~/.emacs.d/elisp/init-dashboard.el" src emacs-lisp :range-begin "PBLPac" :range-end "-PBLPac" :lines "86-89"
** Fonts and Icons
   *Prerequisite*: Install all the available fonts and icons from =fonts/=.
*** Fonts
    #+INCLUDE: "~/.emacs.d/elisp/init-fonts.el" src emacs-lisp :range-begin "FontsList" :range-end "-FontsList" :lines "44-47"
    Function to switch between fonts.
    #+INCLUDE: "~/.emacs.d/elisp/init-fonts.el" src emacs-lisp :range-begin "FontFun" :range-end "-FontFun" :lines "50-69"
*** Icons
    [[https://github.com/domtronn/all-the-icons.el][All The Icons]], a utility package to collect various Icon Fonts. Enable only in GUI Emacs.
    #+INCLUDE: "~/.emacs.d/elisp/init-all-the-icons.el" src emacs-lisp :range-begin "ATIPac" :range-end "-ATIPac" :lines "44-45"
    [[https://github.com/jtbm37/all-the-icons-dired][All The Icons Dired]], an icon set for Dired.
    #+INCLUDE: "~/.emacs.d/elisp/init-all-the-icons.el" src emacs-lisp :range-begin "ATIDiredPac" :range-end "-ATIDiredPac" :lines "48-55"
** Smooth Scrolling
   Configurations to smooth scrolling.
   #+INCLUDE: "~/.emacs.d/elisp/init-scroll.el" src emacs-lisp :range-begin "SmoothScroll" :range-end "-SmoothScroll" :lines "41-54"
** Prettify Symbols
   [[https://www.emacswiki.org/emacs/PrettySymbol][Prettify symbols mode]], a built-in mode for displaying sequences of characters as fancy characters or symbols.
   #+INCLUDE: "~/.emacs.d/elisp/init-ui-config.el" src emacs-lisp :range-begin "PreSym" :range-end "-PreSym" :lines "44-58"
** UI Configs
*** Title Bar
    #+INCLUDE: "~/.emacs.d/elisp/init-ui-config.el" src emacs-lisp :range-begin "TitleBar" :range-end "-TitleBar" :lines "61-62"
*** Simplify Yes/No Prompts
    #+INCLUDE: "~/.emacs.d/elisp/init-ui-config.el" src emacs-lisp :range-begin "YorN" :range-end "-YorN" :lines "65-66"
*** Disable Splash Screen
    #+INCLUDE: "~/.emacs.d/elisp/init-ui-config.el" src emacs-lisp :range-begin "StartupScreen" :range-end "-StartupScreen" :lines "69-72"
*** Line Numbers
    Display line numbers, and column numbers in modeline.
    #+INCLUDE: "~/.emacs.d/elisp/init-ui-config.el" src emacs-lisp :range-begin "DisLineNum" :range-end "-DisLineNum" :lines "75-82"
*** Modeline Time and Battery
    Display time and battery information in modeline.
    #+INCLUDE: "~/.emacs.d/elisp/init-ui-config.el" src emacs-lisp :range-begin "DisTimeBat" :range-end "-DisTimeBat" :lines "85-87"
* General Programming
** Magit
   [[https://magit.vc/][Magit]], an interface to the version control system Git.
   #+INCLUDE: "~/.emacs.d/elisp/init-magit.el" src emacs-lisp :range-begin "MagitPac" :range-end "-MagitPac" :lines "44-47"
** Projectile
   [[https://github.com/bbatsov/projectile][Projectile]], a Project Interaction Library for Emacs.

   *Prerequisite*: Windows OS: Install [[https://github.com/bmatzelle/gow/releases][Gow]] and ensure it's in =PATH=.

   [[https://github.com/bmatzelle/gow][Gow]] is a lightweight installer that installs useful open source UNIX applications compiled as native win32 binaries. Specifically, =tr= is needed for Projectile alien indexing.
   #+INCLUDE: "~/.emacs.d/elisp/init-projectile.el" src emacs-lisp :range-begin "ProjPac" :range-end "-ProjPac" :lines "44-56"
** Treemacs
   [[https://github.com/Alexander-Miller/treemacs][Treemacs]], a tree layout file explorer for Emacs.
*** Treemacs
    #+INCLUDE: "~/.emacs.d/elisp/init-treemacs.el" src emacs-lisp :range-begin "TreemacsPac" :range-end "-TreemacsPac" :lines "41-89"
*** Treemacs Magit
    #+INCLUDE: "~/.emacs.d/elisp/init-treemacs.el" src emacs-lisp :range-begin "TreeMagit" :range-end "-TreeMagit" :lines "92-95"
*** Treemacs Projectile
    #+INCLUDE: "~/.emacs.d/elisp/init-treemacs.el" src emacs-lisp :range-begin "TreeProj" :range-end "-TreeProj" :lines "98-101"
** YASnippet
*** YASnippet
    [[https://github.com/joaotavora/yasnippet][YASnippet]], a programming template system for Emacs. It loads [[https://github.com/AndreaCrotti/yasnippet-snippets][YASnippet Snippets]], a collection of yasnippet snippets for many languages.
    #+INCLUDE: "~/.emacs.d/elisp/init-yasnippet.el" src emacs-lisp :range-begin "YASnippetPac" :range-end "-YASnippetPac" :lines "41-62"
** Flycheck
   [[https://www.flycheck.org/en/latest/][Flycheck]], a syntax checking extension.
   #+INCLUDE: "~/.emacs.d/elisp/init-flycheck.el" src emacs-lisp :range-begin "FlyCheckPac" :range-end "-FlyCheckPac" :lines "41-49"
** Dumb Jump
   [[https://github.com/jacktasia/dumb-jump][Dumb jump]], an Emacs "jump to definition" package.
   #+INCLUDE: "~/.emacs.d/elisp/init-dumb-jump.el" src emacs-lisp :range-begin "DumbJump" :range-end "-DumbJump" :lines "41-48"
** Parenthesis
*** Smartparens
    [[https://github.com/Fuco1/smartparens][Smartparens]], a minor mode for dealing with pairs.
    #+INCLUDE: "~/.emacs.d/elisp/init-parens.el" src emacs-lisp :range-begin "SmartParensPac" :range-end "-SmartParensPac" :lines "44-65"
*** Match Parenthesis
    Match and automatically pair parenthesis, and show parenthesis even when it went offscreen from [[https://with-emacs.com/posts/editing/show-matching-lines-when-parentheses-go-off-screen/][Clemens Radermacher]].
    #+INCLUDE: "~/.emacs.d/elisp/init-parens.el" src emacs-lisp :range-begin "MatchParens" :range-end "-MatchParens" :lines "68-107"
** Indentation
   [[https://github.com/DarthFennec/highlight-indent-guides][Highlight Indent Guides]], a feature that highlights indentation levels.
   #+INCLUDE: "~/.emacs.d/elisp/init-indent.el" src emacs-lisp :range-begin "HighLightIndentPac" :range-end "-HighLightIndentPac" :lines "44-53"
   Indentation Configuration
   #+INCLUDE: "~/.emacs.d/elisp/init-indent.el" src emacs-lisp :range-begin "IndentConfig" :range-end "-IndentConfig" :lines "56-71"
** Quickrun
   [[https://github.com/syohex/emacs-quickrun][Quickrun]], compile and run source code quickly.
   #+INCLUDE: "~/.emacs.d/elisp/init-quickrun.el" src emacs-lisp :range-begin "QuickrunPac" :range-end "-QuickrunPac" :lines "41-45"
** Format All
   [[https://github.com/lassik/emacs-format-all-the-code][Format all]], a feature that lets you auto-format source code.

   *Prerequisite*: Read [[https://github.com/lassik/emacs-format-all-the-code#supported-languages][Supported Languages]] to see which additional tool you need to install for the specific language.
   #+INCLUDE: "~/.emacs.d/elisp/init-format.el" src emacs-lisp :range-begin "FormatAllPac" :range-end "-FormatAllPac" :lines "41-43"
** Evil Nerd Commenter
   [[https://github.com/redguardtoo/evil-nerd-commenter][Evil Nerd Commenter]], a tool that helps you comment code efficiently.
<<<<<<< HEAD
   #+INCLUDE: "~/.emacs.d/elisp/init-comment.el" src emacs-lisp :range-begin "EvilNerdCommenPac" :range-end "-EvilNerdCommenPac" :lines "41-44"
** How Do You
   [[https://github.com/thanhvg/emacs-howdoyou][How Do You]], a package to search and read stackoverflow and its sisters’ sites and show the results in =org-mode=.
   #+INCLUDE: "~/.emacs.d/elisp/init-search.el" src emacs-lisp :range-begin "HowDoYouPac" :range-end "-HowDoYouPac" :lines "119-122"
** Iedit
   [[https://github.com/victorhge/iedit][Iedit]], a minor mode that allows editing multiple regions simultaneousy in a buffer or a region.
   #+INCLUDE: "~/.emacs.d/elisp/init-iedit.el" src emacs-lisp :range-begin "IEditPac" :range-end "-IEditPac" :lines "43-46"
=======
   #+INCLUDE: "~/.emacs.d/elisp/init-comment.el" src emacs-lisp :range-begin "EvilNerdCommenPac" :range-end "-EvilNerdCommenPac" :lines "41-45"
** Editing
*** Iedit
    [[https://github.com/victorhge/iedit][Iedit]], a minor mode that allows editing multiple regions simultaneousy in a buffer or a region.
    #+INCLUDE: "~/.emacs.d/elisp/init-edit.el" src emacs-lisp :range-begin "IEditPac" :range-end "-IEditPac" :lines "43-46"
*** Awesome Pair
    [[https://github.com/manateelazycat/awesome-pair][Awesome Pair]], a feature that provides grammatical parenthesis completion.
    #+INCLUDE: "~/.emacs.d/elisp/init-edit.el" src emacs-lisp :range-begin "AwesomePairPac" :range-end "-AwesomePairPac" :lines "49-59"
*** Delete Block
    [[https://github.com/manateelazycat/delete-block][Delete Block]], a feature that deletes block efficiently.
    #+INCLUDE: "~/.emacs.d/elisp/init-edit.el" src emacs-lisp :range-begin "DeleteBlockPac" :range-end "-DeleteBlockPac" :lines "62-69"
>>>>>>> 93a2ffd0
** Headers
   [[https://www.emacswiki.org/emacs/header2.el][Header2]], a support for creation and update of file headers.
   #+INCLUDE: "~/.emacs.d/elisp/init-header.el" src emacs-lisp :range-begin "Header2Pac" :range-end "-Header2Pac" :lines "41-50"
** Jupyter Notebook
   [[https://github.com/millejoh/emacs-ipython-notebook][Emacs IPython Notebook]], a [[https://jupyter.org/][Jupyter]] (formerly IPython) client in Emacs.
*** Usage
    1. Execute =M-x ein:run= to launch a local Jupyter session.
    2. Login with =M-x ein:login= to a local or remote session.
    3. Open =.ipynb= file and press =C-c C-o=.
    #+INCLUDE: "~/.emacs.d/elisp/init-ein.el" src emacs-lisp :range-begin "EINPac" :range-end "-EINPac" :lines "41-44"
** LSP
*** LSP Mode
    [[https://github.com/emacs-lsp/lsp-mode][Language Server Protocol Mode]], a client/library for the [[https://microsoft.github.io/language-server-protocol/][Language Server Protocol]]. M-EMACS tries to use lsp-mode whenever possible.

    #+INCLUDE: "~/.emacs.d/elisp/init-lsp.el" src emacs-lisp :range-begin "LSPPac" :range-end "-LSPPac" :lines "44-56"
*** LSP UI
    [[https://github.com/emacs-lsp/lsp-ui][Language Server Protocol UI]], provides all the higher level UI modules of lsp-mode, like flycheck support and code lenses.
    #+INCLUDE: "~/.emacs.d/elisp/init-lsp.el" src emacs-lisp :range-begin "LSPUI" :range-end "-LSPUI" :lines "59-87"
** DAP
   [[https://github.com/emacs-lsp/dap-mode][Debug Adapter Protocol Mode]], a client/library for the [[https://code.visualstudio.com/api/extension-guides/debugger-extension][Debug Adapter Protocol]].

   *Prerequisite*: See [[https://github.com/emacs-lsp/dap-mode#configuration][Configuration]] to configure DAP appropriately.
   #+INCLUDE: "~/.emacs.d/elisp/init-lsp.el" src emacs-lisp :range-begin "DAPPac" :range-end "-DAPPac" :lines "90-109"
** Company
*** Company Mode
    [[http://company-mode.github.io/][Company]], a text completion framework for Emacs.

    The function =smarter-yas-expand-next-field-complete= is to smartly resolve TAB conflicts in company and yasnippet packages.
    #+INCLUDE: "~/.emacs.d/elisp/init-company.el" src emacs-lisp :range-begin "ComPac" :range-end "-ComPac" :lines "44-81"
*** Company LSP
    [[https://github.com/tigersoldier/company-lsp][Company LSP]], a Company completion backend for lsp-mode.
    #+INCLUDE: "~/.emacs.d/elisp/init-company.el" src emacs-lisp :range-begin "CompanyLSPPac" :range-end "-CompanyLSPPac" :lines "84-87"
*** Company TabNine
    [[https://github.com/TommyX12/company-tabnine][Company TabNine]], A company-mode backend for [[https://tabnine.com/][TabNine]], the all-language autocompleter.

    This is enabled by default, if ever you find it not good enough for a particular completion, simply use =M-q= to immediately switch to default backends.

    *Prerequisite*: Execute =M-x company-tabnine-install-binary= to install the TabNine binary for your system.
    #+INCLUDE: "~/.emacs.d/elisp/init-company.el" src emacs-lisp :range-begin "CompanyTabNinePac" :range-end "-CompanyTabNinePac" :lines "90-126"
*** Company Box
    [[https://github.com/sebastiencs/company-box][Company Box]], a company front-end with icons.
    #+INCLUDE: "~/.emacs.d/elisp/init-company.el" src emacs-lisp :range-begin "CompanyBoxPac" :range-end "-CompanyBoxPac" :lines "129-219"
* Programming
** Java
*** LSP Java
    [[https://github.com/emacs-lsp/lsp-java][LSP Java]], Emacs Java IDE using [[https://projects.eclipse.org/projects/eclipse.jdt.ls][Eclipse JDT Language Server]]. Note that this package is dependant on [[https://github.com/tkf/emacs-request][Request]].

    *Prerequisite*: Install [[https://maven.apache.org/download.cgi][Maven]] and ensure it's in =PATH=.
    #+INCLUDE: "~/.emacs.d/elisp/init-java.el" src emacs-lisp :range-begin "LSPJavaPac" :range-end "-LSPJavaPac" :lines "44-52"
** C/C++/Objective C
   *Prerequisite*: Since all completion features are provided by [[https://github.com/emacs-lsp/lsp-mode][LSP Mode]], it needs to setup.
   - Install [[https://cmake.org/download/][CMake]] >= 3.8 for all OS.
   - *nix OS:
     - It is suggested to use [[https://github.com/MaskRay/ccls][CCLS]] as LSP server. Now [[https://github.com/MaskRay/ccls/wiki/Build][build]] it.
     - Set =ccls-executable= to the directory where your ccls is built.
   - Windows OS:
     - Install [[http://www.mingw.org/wiki/Install_MinGW][MinGW]] for Compilation.
     - It is a pain to build CCLS on Windows, install [[https://clang.llvm.org/extra/clangd/Installation.html][Clangd]] and ensure it's in =PATH= instead.
*** CCLS
    [[https://github.com/MaskRay/emacs-ccls][Emacs CCLS]], a client for [[https://github.com/MaskRay/ccls][CCLS]], a C/C++/Objective-C language server supporting multi-million line C++ code-bases, powered by libclang.
    #+INCLUDE: "~/.emacs.d/elisp/init-cc.el" src emacs-lisp :range-begin "CCLSPac" :range-end "-CCLSPac" :lines "44-66"
*** Modern C++ Font Lock
    [[https://github.com/ludwigpacifici/modern-cpp-font-lock][Modern CPP Font Lock]], font-locking for "Modern C++".
    #+INCLUDE: "~/.emacs.d/elisp/init-cc.el" src emacs-lisp :range-begin "CPPFontLockPac" :range-end "-CPPFontLockPac" :lines "69-72"
** Golang
   [[https://github.com/dominikh/go-mode.el][Go Mode]], an Emacs mode Golang programming.

   *Prerequisite*: [[https://github.com/golang/go/wiki/gopls][gopls]] is suggested for Golang's LSP support.
   #+BEGIN_SRC bash
     go get golang.org/x/tools/gopls@latest
   #+END_SRC
   #+INCLUDE: "~/.emacs.d/elisp/init-cc.el" src emacs-lisp :range-begin "GoPac" :range-end "-GoPac" :lines "75-78"
** Python
*** Python Configuration
    #+INCLUDE: "~/.emacs.d/elisp/init-python.el" src emacs-lisp :range-begin "PythonConfig" :range-end "-PythonConfig" :lines "45-53"
*** LSP Python MS
    [[https://github.com/andrew-christianson/lsp-python-ms][LSP Python MS]], a lsp-mode client leveraging [[https://github.com/Microsoft/python-language-server][Microsoft's Python Language Server]].
    #+INCLUDE: "~/.emacs.d/elisp/init-python.el" src emacs-lisp :range-begin "LSPPythonPac" :range-end "-LSPPythonPac" :lines "56-61"
** Haskell
   [[https://github.com/haskell/haskell-mode][Haskell Mode]], an Emacs mode for Haskell programming.
   #+INCLUDE: "~/.emacs.d/elisp/init-haskell.el" src emacs-lisp :range-begin "HaskellModePac" :range-end "-HaskellModePac" :lines "41-43"
** ESS
   [[https://ess.r-project.org/][Emacs Speaks Statistics]], short for ESS, it's designed to support editing of scripts and interaction with various statistical analysis programs such as R, S-Plus, SAS, Stata and OpenBUGS/JAGS.

   *Prerequisite*: Install [[https://cran.r-project.org/mirrors.html][R]] to start using ESS with R.
   #+INCLUDE: "~/.emacs.d/elisp/init-ess.el" src emacs-lisp :range-begin "ESSPac" :range-end "-ESSPac" :lines "41-46"
** TeX
   *Prerequisite*: Please install [[https://www.tug.org/texlive/quickinstall.html][TeX Live]].
*** AUCTeX
    [[https://www.gnu.org/software/auctex/][AUCTeX]], an extensible package for writing and formatting TeX files. It supports many different TeX macro packages, including AMS-TEX, LaTeX, Texinfo, ConTEXt, and docTEX (dtx files).
    #+INCLUDE: "~/.emacs.d/elisp/init-latex.el" src emacs-lisp :range-begin "AUCTeXPac" :range-end "-AUCTeXPac" :lines "46-69"
*** Org Edit LaTeX
    [[https://github.com/et2010/org-edit-latex][Org Edit LaTeX]], an extension to edit LaTeX fragment/environment in an edit buffer, even to complete and preview LaTeX in the edit buffer.
    #+INCLUDE: "~/.emacs.d/elisp/init-latex.el" src emacs-lisp :range-begin "OrgLatexPac" :range-end "-OrgLatexPac" :lines "72-75"
* Web Development
  *Prerequisite*: Install [[https://nodejs.org/en/download/][NodeJS]] and ensure it's in =PATH=. Execute following commands to enable LSP for JavaScript/TypeScript/HTML:
  #+BEGIN_SRC bash
    npm i -g typescript
    npm i -g typescript-language-server
  #
+END_SRC
** Web Mode
   [[https://github.com/fxbois/web-mode][Web mode]], a major mode for editing web templates.
   #+INCLUDE: "~/.emacs.d/elisp/init-webdev.el" src emacs-lisp :range-begin "WebModePac" :range-end "-WebModePac" :lines "41-48"
** JavaScript/TypeScript
*** JavaScript2 Mode
    [[https://github.com/mooz/js2-mode][JS2 mode]], a feature that offers improved JavsScript editing mode.
    #+INCLUDE: "~/.emacs.d/elisp/init-webdev.el" src emacs-lisp :range-begin "Js2Pac" :range-end "-Js2Pac" :lines "51-54"
*** TypeScript Mode
    [[https://github.com/emacs-typescript/typescript.el][TypeScript mode]], a feature that offers TypeScript support for Emacs.
    #+INCLUDE: "~/.emacs.d/elisp/init-webdev.el" src emacs-lisp :range-begin "TypeScriptPac" :range-end "-TypeScriptPac" :lines "57-60"
** Emmet
   [[https://github.com/smihica/emmet-mode][Emmet]], a feature that allows writing HTML using CSS selectors along with =C-j=. See [[https://github.com/smihica/emmet-mode#usage][usage]] for more information.
   #+INCLUDE: "~/.emacs.d/elisp/init-webdev.el" src emacs-lisp :range-begin "EmmetPac" :range-end "-EmmetPac" :lines "63-66"
** Instant Rename Tag
   [[https://github.com/manateelazycat/instant-rename-tag][Instant Rename Tag]], a plugin that provides ability to rename html tag pairs instantly.
   #+INCLUDE: "~/.emacs.d/elisp/init-webdev.el" src emacs-lisp :range-begin "InstantRenameTagPac" :range-end "-InstantRenameTagPac" :lines "69-72"
** JSON
   [[https://github.com/joshwnj/json-mode][JSON Mode]], a major mode for editing JSON files.
   #+INCLUDE: "~/.emacs.d/elisp/init-webdev.el" src emacs-lisp :range-begin "JsonPac" :range-end "-JsonPac" :lines "75-77"
* Miscellaneous
** Org
   [[https://orgmode.org/][Org]], a Emacs built-in tool for keeping notes, maintaining TODO lists, planning projects, and authoring documents with a fast and effective plain-text system.

   *Prerequisite*: Configure =(org-agenda-files (list "~/org/agenda/"))= to your agenda folder to use org-agenda.
   #+INCLUDE: "~/.emacs.d/elisp/init-org.el" src emacs-lisp :range-begin "OrgPac" :range-end "-OrgPac" :lines "41-85"
*** TOC Org
    [[https://github.com/snosov1/toc-org][TOC Org]] generates table of contents for =.org= files
    #+INCLUDE: "~/.emacs.d/elisp/init-org.el" src emacs-lisp :range-begin "TocOrgPac" :range-end "-TocOrgPac" :lines "88-90"
*** HTMLize
    [[https://github.com/hniksic/emacs-htmlize][HTMLize]], a tool that converts buffer text and decorations to HTML.
    #+INCLUDE: "~/.emacs.d/elisp/init-org.el" src emacs-lisp :range-begin "HTMLIZEPac" :range-end "-HTMLIZEPac" :lines "93-94"
*** GFM Exporter
    [[https://github.com/larstvei/ox-gfm][OX-GFM]], a Github Flavored Markdown exporter for Org Mode.
    #+INCLUDE: "~/.emacs.d/elisp/init-org.el" src emacs-lisp :range-begin "OXGFMPac" :range-end "-OXGFMPac" :lines "97-98"
*** PlantUML and Graphviz
    [[https://github.com/skuro/plantuml-mode][PlantUML Mode]], a major mode for editing PlantUML sources.

    *Prerequisite*:
    1. Install [[http://plantuml.com/download][plantuml]] and configure =(org-plantuml-jar-path (expand-file-name "path/to/plantuml.jar"))=.
    2. Install [[https://graphviz.gitlab.io/download/][Graphviz]] on your system to support graph visualization. Execute =sudo apt install graphviz= in Ubuntu.
    #+INCLUDE: "~/.emacs.d/elisp/init-org.el" src emacs-lisp :range-begin "PlantUMLPac" :range-end "-PlantUMLPac" :lines "101-110"
** EAF
   [[https://github.com/manateelazycat/emacs-application-framework][Emacs Application Framework]], a development framework that integrates any PyQt program into Emacs.

   *Prerequisite*: Please ensure =python3= and =pip3= are installed, then follow [[https://github.com/manateelazycat/emacs-application-framework#install-eaf][install]] instructions.

   Note that If you are using Debian/Ubuntu, it is possible that =QtWebEngine= is [[https://marc.info/?l=kde-core-devel&m=142954900813235&w=2][not working]]. Install the following:
   #+BEGIN_SRC bash
   sudo apt-get install python3-pyqt5.qtwebengine python3-pyqt5.qtmultimedia
   #+END_SRC
   #+INCLUDE: "~/.emacs.d/elisp/init-eaf.el" src emacs-lisp :range-begin "EAFPac" :range-end "-EAFPac" :lines "44-65"
** ERC
   [[https://www.emacswiki.org/emacs/ERC][Emacs Relay Chat]], a powerful, modular, and extensible [[http://www.irc.org/][IRC]] client for Emacs. It utilizes [[https://github.com/leathekd/erc-hl-nicks][erc-hl-nicks]] for nickname highlighting and [[https://github.com/kidd/erc-image.el][erc-image]] to fetch and show received images in ERC.

   *Prerequisite*: Put IRC credentials in the file =~/.authinfo= and configure =erc-nick= to your IRC nickname.
   #+BEGIN_SRC text
     machine irc.freenode.net login <nickname> password <password> port 6697
   #+END_SRC
   #+INCLUDE: "~/.emacs.d/elisp/init-erc.el" src emacs-lisp :range-begin "ERCPac" :range-end "-ERCPac" :lines "45-136"
** EWW
   Emacs Web Wowser, the HTML-based Emacs Web Browser.
   #+INCLUDE: "~/.emacs.d/elisp/init-eww.el" src emacs-lisp :range-begin "EWWPac" :range-end "-EWWPac" :lines "44-54"
** MU4E
   [[https://www.djcbsoftware.nl/code/mu/mu4e.html][Mu4e]], a package that provides an emacs-based e-mail client which uses [[https://www.djcbsoftware.nl/code/mu/][mu]] as its backend.

   *Note*: This mu4e configuration is tailored for Gmail.

   *Prerequisite*:
   1. Configure IMAP using [[https://wiki.archlinux.org/index.php/Isync][isync/mbsync]], put your =.mbsyncrc= config file in =~/.emacs.d/mu4e/=. A [[https://gist.github.com/MatthewZMD/39cc00260486d17450f7228a4f36891f][sample]] is provided.
   2. Install [[https://www.djcbsoftware.nl/code/mu/][mu]].
   3. Execute the follwing commands
      #+BEGIN_SRC bash
        mkdir ~/Maildir/gmail/
        mbsync -c ~/.emacs.d/mu4e/.mbsyncrc -Dmn gmail
        mbsync -c ~/.emacs.d/mu4e/.mbsyncrc -a
        mu index --maildir=~/Maildir/
      #+END_SRC
      - If you are getting =Invalid Credentials= error and you are sure the password is correct, check [[https://appuals.com/fix-your-imap-server-wants-to-alert-you-invalid-credentials/][this]] link.
   #+INCLUDE: "~/.emacs.d/elisp/init-mu4e.el" src emacs-lisp :range-begin "Mu4ePac" :range-end "-Mu4ePac" :lines "42-157"
** Tramp
   [[https://www.emacswiki.org/emacs/TrampMode][Tramp]], short for Transparent Remote Access, Multiple Protocols is a package for editing remote files using a remote shell connection (rlogin, telnet, ssh).
*** Google Cloud Platform
    Connect to Google Cloud Platform using the following:
    #+BEGIN_SRC text
      /gssh:some-instance:/path/to/file
    #+END_SRC
   #+INCLUDE: "~/.emacs.d/elisp/init-tramp.el" src emacs-lisp :range-begin "TrampPac" :range-end "-TrampPac" :lines "41-58"
** PDF Tools
   [[https://github.com/politza/pdf-tools][PDF Tools]], an Emacs support library for PDF files. It works best on non-Windows OS.

   *Note*: You need [[https://linux.die.net/man/1/convert][convert]] provided from imagemagick to /Pick a Link and Jump/ with F.
   #+INCLUDE: "~/.emacs.d/elisp/init-pdf.el" src emacs-lisp :range-begin "PDFToolsPac" :range-end "-PDFToolsPac" :lines "44-56"
** LeetCode
   [[https://github.com/kaiwk/leetcode.el][LeetCode]], an Emacs LeetCode client. Note that this package is dependant on [[https://github.com/skeeto/emacs-aio][aio]] and [[https://github.com/davazp/graphql-mode][GraphQL]].
   #+INCLUDE: "~/.emacs.d/elisp/init-leetcode.el" src emacs-lisp :range-begin "LeetCodePac" :range-end "-LeetCodePac" :lines "44-53"
** Pyim
   [[https://github.com/tumashu/pyim][Pyim]], an Emacs Chinese Pinyin Input. It uses [[https://github.com/tumashu/posframe][posframe]] package to display candidates.

   我已经停止使用作者推荐的无痛中英切换，它对需要同时打英文和中文的情况不是很友好。如需切换输入法，请善用 =C-\= 。
   #+INCLUDE: "~/.emacs.d/elisp/init-pyim.el" src emacs-lisp :range-begin "PyimPac" :range-end "-PyimPac" :lines "41-59"
*** Pyim BaseDict
    [[https://github.com/tumashu/pyim-basedict][Pyim BaseDict]], the default Chinese-Pyim dictionary.
    #+INCLUDE: "~/.emacs.d/elisp/init-pyim.el" src emacs-lisp :range-begin "PyimBaseDictPac" :range-end "-PyimBaseDictPac" :lines "62-65"
** EPaint
   [[https://github.com/chuntaro/epaint][EPaint]], a simple paint tool for emacs.
   #+INCLUDE: "~/.emacs.d/elisp/init-epaint.el" src emacs-lisp :range-begin "EPaintPac" :range-end "-EPaintPac" :lines "44-54"
** Tetris
   Although [[https://www.emacswiki.org/emacs/TetrisMode][Tetris]] is part of Emacs, but there still could be some configurations.
   #+INCLUDE: "~/.emacs.d/elisp/init-games.el" src emacs-lisp :range-begin "TetrisConfig" :range-end "-TetrisConfig" :lines "41-54"
** Speed Type
   [[https://github.com/hagleitn/speed-type][Speed type]], a game to practice touch/speed typing in Emacs.
   #+INCLUDE: "~/.emacs.d/elisp/init-games.el" src emacs-lisp :range-begin "SpeedTypePac" :range-end "-SpeedTypePac" :lines "57-59"
** 2048 Game
   [[https://bitbucket.org/zck/2048.el][2048 Game]], an implementation of 2048 in Emacs.
   #+INCLUDE: "~/.emacs.d/elisp/init-games.el" src emacs-lisp :range-begin "2048Pac" :range-end "-2048Pac" :lines "62-64"
** Zone
   [[https://www.emacswiki.org/emacs/ZoneMode][Zone]], a minor-mode 'zones' Emacs out, choosing one of its random modes to obfuscate the current buffer.
   #+INCLUDE: "~/.emacs.d/elisp/init-zone.el" src emacs-lisp :range-begin "ZonePac" :range-end "-ZonePac" :lines "41-55"<|MERGE_RESOLUTION|>--- conflicted
+++ resolved
@@ -232,7 +232,7 @@
    Since all the configuration files are stored in =elisp/= folder, they need to be added to =load-path= now.
    #+INCLUDE: "~/.emacs.d/init.el" src emacs-lisp :range-begin "LoadPath" :range-end "-LoadPath"  :lines "89-103"
 ** Define Constants
-   #+INCLUDE: "~/.emacs.d/elisp/init-const.el" src emacs-lisp :range-begin "Consts" :range-end "-Consts"  :lines "46-108"
+   #+INCLUDE: "~/.emacs.d/elisp/init-const.el" src emacs-lisp :range-begin "Consts" :range-end "-Consts"  :lines "50-112"
 * Package Management
   Some packages are disabled with the =:disabled= tag, because I don't use them very often. They might not work.
 ** Melpa Packages
@@ -268,45 +268,26 @@
 * Global Functionalities
 ** User Information
    *Prerequisite*: Please update this file your personal info.
-   #+INCLUDE: "~/.emacs.d/elisp/init-const.el" src emacs-lisp :range-begin "UserInfo" :range-end "-UserInfo"" :lines "41-43"
+   #+INCLUDE: "~/.emacs.d/elisp/init-const.el" src emacs-lisp :range-begin "UserInfo" :range-end "-UserInfo"" :lines "45-47"
 ** Bindings
-<<<<<<< HEAD
-   #+INCLUDE: "~/.emacs.d/elisp/init-global-config.el" src emacs-lisp :range-begin "DefBindings" :range-end "-DefBindings"" :lines "44-58"
-** Ivy
-*** Ivy, Amx, Counsel, Swiper
-    [[https://github.com/abo-abo/swiper][Ivy]], a generic completion mechanism for Emacs. It utilizes [[https://github.com/DarwinAwardWinner/amx][Amx]], [[https://github.com/abo-abo/swiper][Counsel]] and [[https://github.com/abo-abo/swiper][Swiper]].
-    #+INCLUDE: "~/.emacs.d/elisp/init-search.el" src emacs-lisp :range-begin "IvyPac" :range-end "-IvyPac" :lines "45-67"
-*** Ivy Posframe
-    [[https://github.com/tumashu/ivy-posframe][Ivy Posframe]], an Ivy extension that uses posframe to show its candidate menu.
-    #+INCLUDE: "~/.emacs.d/elisp/init-search.el" src emacs-lisp :range-begin "IvyPosframePac" :range-end "-IvyPosframePac" :lines "70-80"
-** Color RG
-   [[https://github.com/manateelazycat/color-rg][Color-RG]], a search and refactoring tool based on /ripgrep/ that is used to search text.
-
-   *Prerequisite*: Please install [[https://github.com/BurntSushi/ripgrep#installation][ripgrep]] and add =rg= to the =PATH=.
-   #+INCLUDE: "~/.emacs.d/elisp/init-search.el" src emacs-lisp :range-begin "ColorRGPac" :range-end "-ColorRGPac" :lines "83-87"
-** Snails
-   [[https://github.com/manateelazycat/snails][Snails]], a fuzzy search framework. It utilizes [[https://github.com/purcell/exec-path-from-shell][exec-path-from-shell]] if you are using Mac.
-   #+INCLUDE: "~/.emacs.d/elisp/init-search.el" src emacs-lisp :range-begin "SnailsPac" :range-end "-SnailsPac" :lines "90-116"
-=======
-   #+INCLUDE: "~/.emacs.d/elisp/init-global-config.el" src emacs-lisp :range-begin "DefBindings" :range-end "-DefBindings"" :lines "49-65"
->>>>>>> 93a2ffd0
+   #+INCLUDE: "~/.emacs.d/elisp/init-global-config.el" src emacs-lisp :range-begin "DefBindings" :range-end "-DefBindings"" :lines "54-70"
 ** Avy
    [[https://github.com/abo-abo/avy][Avy]], a nice way to move around text.
-   #+INCLUDE: "~/.emacs.d/elisp/init-avy.el" src emacs-lisp :range-begin "AvyPac" :range-end "-AvyPac" :lines "44-54"
+   #+INCLUDE: "~/.emacs.d/elisp/init-avy.el" src emacs-lisp :range-begin "AvyPac" :range-end "-AvyPac" :lines "48-64"
 ** Crux
    [[https://github.com/bbatsov/crux][Crux]], a Collection of Ridiculously Useful eXtensions for Emacs.
    #+INCLUDE: "~/.emacs.d/elisp/init-crux.el" src emacs-lisp :range-begin "CruxPac" :range-end "-CruxPac" :lines "41-52"
 ** Ivy, Amx, Counsel, Swiper
    [[https://github.com/abo-abo/swiper][Ivy]], a generic completion mechanism for Emacs. It utilizes [[https://github.com/DarwinAwardWinner/amx][Amx]], [[https://github.com/abo-abo/swiper][Counsel]] and [[https://github.com/abo-abo/swiper][Swiper]].
-   #+INCLUDE: "~/.emacs.d/elisp/init-search.el" src emacs-lisp :range-begin "IvyPac" :range-end "-IvyPac" :lines "45-74"
+   #+INCLUDE: "~/.emacs.d/elisp/init-search.el" src emacs-lisp :range-begin "IvyPac" :range-end "-IvyPac" :lines "49-85"
 ** Color Ripgrep
    [[https://github.com/manateelazycat/color-rg][Color rg]], a search and refactoring tool based on /ripgrep/ that is used to search text.
 
    *Prerequisite*: Please install [[https://github.com/BurntSushi/ripgrep#installation][ripgrep]] and ensure =rg= is in the =PATH=.
-   #+INCLUDE: "~/.emacs.d/elisp/init-search.el" src emacs-lisp :range-begin "ColorRGPac" :range-end "-ColorRGPac" :lines "77-81"
+   #+INCLUDE: "~/.emacs.d/elisp/init-search.el" src emacs-lisp :range-begin "ColorRGPac" :range-end "-ColorRGPac" :lines "88-92"
 ** Snails
    [[https://github.com/manateelazycat/snails][Snails]], a fuzzy search framework. It utilizes [[https://github.com/purcell/exec-path-from-shell][exec-path-from-shell]] if you are using Mac.
-   #+INCLUDE: "~/.emacs.d/elisp/init-search.el" src emacs-lisp :range-begin "SnailsPac" :range-end "-SnailsPac" :lines "84-110"
+   #+INCLUDE: "~/.emacs.d/elisp/init-search.el" src emacs-lisp :range-begin "SnailsPac" :range-end "-SnailsPac" :lines "95-121"
 ** Files Directories
 *** Dired
     Dired, the directory editor.
@@ -352,28 +333,18 @@
     #+INCLUDE: "~/.emacs.d/elisp/init-shell.el" src emacs-lisp :range-begin "TermKeysPac" :range-end "-TermKeysPac" :lines "72-75"
 ** Sudo Edit
    [[https://github.com/nflath/sudo-edit][Sudo Edit]], an utility for opening files with =sudo=.
-   #+INCLUDE: "~/.emacs.d/elisp/init-global-config.el" src emacs-lisp :range-begin "SudoEditPac" :range-end "-SudoEditPac" :lines "44-46"
+   #+INCLUDE: "~/.emacs.d/elisp/init-global-config.el" src emacs-lisp :range-begin "SudoEditPac" :range-end "-SudoEditPac" :lines "49-51"
 ** Configs
    Some essential configs that make my life a lot easier.
 *** UTF-8 Coding System
     Use UTF-8 as much as possible with unix line endings.
-<<<<<<< HEAD
-    #+INCLUDE: "~/.emacs.d/elisp/init-global-config.el" src emacs-lisp :range-begin "UTF8Coding" :range-end "-UTF8Coding" :lines "60-74"
+    #+INCLUDE: "~/.emacs.d/elisp/init-global-config.el" src emacs-lisp :range-begin "UTF8Coding" :range-end "-UTF8Coding" :lines "72-83"
 *** Optimize Editing Experience
-    #+INCLUDE: "~/.emacs.d/elisp/init-global-config.el" src emacs-lisp :range-begin "EditExp" :range-end "-EditExp" :lines "77-95"
+    #+INCLUDE: "~/.emacs.d/elisp/init-global-config.el" src emacs-lisp :range-begin "EditExp" :range-end "-EditExp" :lines "86-113"
 *** History
-    #+INCLUDE: "~/.emacs.d/elisp/init-global-config.el" src emacs-lisp :range-begin "History" :range-end "-History" :lines "98-121"
+    #+INCLUDE: "~/.emacs.d/elisp/init-global-config.el" src emacs-lisp :range-begin "History" :range-end "-History" :lines "116-140"
 *** Small Configs
-    #+INCLUDE: "~/.emacs.d/elisp/init-global-config.el" src emacs-lisp :range-begin "SmallConfigs" :range-end "-SmallConfigs" :lines "124-160"
-=======
-    #+INCLUDE: "~/.emacs.d/elisp/init-global-config.el" src emacs-lisp :range-begin "UTF8Coding" :range-end "-UTF8Coding" :lines "68-79"
-*** Optimize Editing Experience
-    #+INCLUDE: "~/.emacs.d/elisp/init-global-config.el" src emacs-lisp :range-begin "EditExp" :range-end "-EditExp" :lines "82-109"
-*** History
-    #+INCLUDE: "~/.emacs.d/elisp/init-global-config.el" src emacs-lisp :range-begin "History" :range-end "-History" :lines "112-136"
-*** Small Configs
-    #+INCLUDE: "~/.emacs.d/elisp/init-global-config.el" src emacs-lisp :range-begin "SmallConfigs" :range-end "-SmallConfigs" :lines "139-175"
->>>>>>> 93a2ffd0
+    #+INCLUDE: "~/.emacs.d/elisp/init-global-config.el" src emacs-lisp :range-begin "SmallConfigs" :range-end "-SmallConfigs" :lines "143-179"
 ** Functions
    Important functions.
 *** Resize Window Width / Height Functions
@@ -488,15 +459,6 @@
    #+INCLUDE: "~/.emacs.d/elisp/init-format.el" src emacs-lisp :range-begin "FormatAllPac" :range-end "-FormatAllPac" :lines "41-43"
 ** Evil Nerd Commenter
    [[https://github.com/redguardtoo/evil-nerd-commenter][Evil Nerd Commenter]], a tool that helps you comment code efficiently.
-<<<<<<< HEAD
-   #+INCLUDE: "~/.emacs.d/elisp/init-comment.el" src emacs-lisp :range-begin "EvilNerdCommenPac" :range-end "-EvilNerdCommenPac" :lines "41-44"
-** How Do You
-   [[https://github.com/thanhvg/emacs-howdoyou][How Do You]], a package to search and read stackoverflow and its sisters’ sites and show the results in =org-mode=.
-   #+INCLUDE: "~/.emacs.d/elisp/init-search.el" src emacs-lisp :range-begin "HowDoYouPac" :range-end "-HowDoYouPac" :lines "119-122"
-** Iedit
-   [[https://github.com/victorhge/iedit][Iedit]], a minor mode that allows editing multiple regions simultaneousy in a buffer or a region.
-   #+INCLUDE: "~/.emacs.d/elisp/init-iedit.el" src emacs-lisp :range-begin "IEditPac" :range-end "-IEditPac" :lines "43-46"
-=======
    #+INCLUDE: "~/.emacs.d/elisp/init-comment.el" src emacs-lisp :range-begin "EvilNerdCommenPac" :range-end "-EvilNerdCommenPac" :lines "41-45"
 ** Editing
 *** Iedit
@@ -508,7 +470,6 @@
 *** Delete Block
     [[https://github.com/manateelazycat/delete-block][Delete Block]], a feature that deletes block efficiently.
     #+INCLUDE: "~/.emacs.d/elisp/init-edit.el" src emacs-lisp :range-begin "DeleteBlockPac" :range-end "-DeleteBlockPac" :lines "62-69"
->>>>>>> 93a2ffd0
 ** Headers
    [[https://www.emacswiki.org/emacs/header2.el][Header2]], a support for creation and update of file headers.
    #+INCLUDE: "~/.emacs.d/elisp/init-header.el" src emacs-lisp :range-begin "Header2Pac" :range-end "-Header2Pac" :lines "41-50"
