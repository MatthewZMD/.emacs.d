
;; ----- smex-history -----
(
<<<<<<< HEAD
 shell
 window-resize-width
 shrink-window
 enlarge-window
 enlarge-window-horizontally
 eww
 eval-buffer
=======
 nox/change-font
 recenter
 package-reinstall
 eval-buffer
 window-resize-width
 shrink-window
 enlarge-window
>>>>>>> c3d6927e
)

;; ----- smex-data -----
(
 (eval-buffer . 43)
 (package-delete . 3)
 (dired . 2)
 (package-install . 22)
 (org-mode . 1)
 (emacs-lisp-mode . 3)
 (ace-jump-mode . 2)
 (package-refresh-contents . 5)
 (flycheck-mode . 2)
 (flycheck-copy-errors-as-kill . 1)
 (toggle-frame-fullscreen . 5)
 (swiper . 4)
 (counsel-M-x . 5)
 (eww . 20)
 (find-name-dired . 1)
 (find-grep-dired . 1)
 (bookmark-delete . 1)
 (2048-game . 1)
 (bookmark-load . 1)
 (avy-goto-char . 2)
 (ace-jump-move . 1)
 (avy-goto-word-0 . 1)
 (avy-goto-char-2 . 1)
 (avy-goto-char-timer . 3)
 (avy-resume . 1)
 (popup-kill-ring . 5)
 (eshell . 1)
 (shell . 17)
 (package-menu-mark-upgrades . 4)
 (list-packages . 1)
 (web-mode-test . 2)
 (web-mode . 3)
 (smartparens-mode . 1)
 (display-time-mode . 1)
 (package-reinstall . 3)
 (magit-version . 2)
 (speed-type-text . 1)
 (revert-buffer . 4)
 (flycheck-verify-checker . 6)
 (typescript-mode . 2)
 (isearch-highlight-regexp . 1)
 (isearch-query-replace-regexp . 2)
 (regexp-builder . 1)
 (shrink-window . 2)
 (enlarge-window-horizontally . 1)
 (enlarge-window . 2)
 (window-resize-70 . 2)
 (window-resize-66 . 2)
 (window-resize-width . 9)
 (nox/change-font . 36)
 (recenter . 1)
)<|MERGE_RESOLUTION|>--- conflicted
+++ resolved
@@ -1,15 +1,6 @@
 
 ;; ----- smex-history -----
 (
-<<<<<<< HEAD
- shell
- window-resize-width
- shrink-window
- enlarge-window
- enlarge-window-horizontally
- eww
- eval-buffer
-=======
  nox/change-font
  recenter
  package-reinstall
@@ -17,7 +8,6 @@
  window-resize-width
  shrink-window
  enlarge-window
->>>>>>> c3d6927e
 )
 
 ;; ----- smex-data -----
@@ -68,8 +58,6 @@
  (shrink-window . 2)
  (enlarge-window-horizontally . 1)
  (enlarge-window . 2)
- (window-resize-70 . 2)
- (window-resize-66 . 2)
  (window-resize-width . 9)
  (nox/change-font . 36)
  (recenter . 1)
